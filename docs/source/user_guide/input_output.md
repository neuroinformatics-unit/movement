--- conflicted
+++ resolved
@@ -361,13 +361,9 @@
 
 (target-saving-bboxes-tracks)=
 
-<<<<<<< HEAD
+### Saving bounding box tracks
+
 We currently support exporting a [movement bboxes datasets](target-poses-and-bboxes-dataset) as a [VIA tracks .csv file](via:docs/face_track_annotation.html), so that you can visualise and correct your bounding box tracks with the [VGG Image Annotator (VIA-2) software](via:via.html).
-=======
-### Saving bounding box tracks
-
-We currently do not provide explicit methods to export a movement bounding boxes dataset in a specific format. However, you can save the bounding box tracks to a .csv file using the standard Python library `csv`.
->>>>>>> e1c67b21
 
 To export your bounding boxes dataset `ds`, you will need to import the {mod}`movement.io.save_bboxes` module:
 
@@ -404,12 +400,7 @@
             writer.writerow([frame, individual, x, y, width, height, confidence])
 
 ```
-<<<<<<< HEAD
 Or if you prefer to work with `pandas`, you can convert the `movement` bounding boxes dataset to a `pandas` DataFrame with the {meth}`xarray.DataArray.to_dataframe` method, wrangle the dataframe as required, and then apply the {meth}`pandas.DataFrame.to_csv` method to save the data as a .csv file.
-=======
-
-Alternatively, we can convert the `movement` bounding boxes dataset to a pandas DataFrame with the {meth}`xarray.DataArray.to_dataframe` method, wrangle the dataframe as required, and then apply the {meth}`pandas.DataFrame.to_csv` method to save the data as a .csv file.
->>>>>>> e1c67b21
 
 (target-netcdf)=
 

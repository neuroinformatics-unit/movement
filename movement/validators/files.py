"""``attrs`` classes for validating file paths."""

import ast
import os
import re
from pathlib import Path
from typing import Literal

import h5py
import pandas as pd
from attrs import define, field, validators

from movement.utils.logging import log_error


@define
class ValidFile:
    """Class for validating file paths.

    Attributes
    ----------
    path : str or pathlib.Path
        Path to the file.
    expected_permission : {"r", "w", "rw"}
        Expected access permission(s) for the file. If "r", the file is
        expected to be readable. If "w", the file is expected to be writable.
        If "rw", the file is expected to be both readable and writable.
        Default: "r".
    expected_suffix : list of str
        Expected suffix(es) for the file. If an empty list (default), this
        check is skipped.

    Raises
    ------
    IsADirectoryError
        If the path points to a directory.
    PermissionError
        If the file does not have the expected access permission(s).
    FileNotFoundError
        If the file does not exist when ``expected_permission`` is "r" or "rw".
    FileExistsError
        If the file exists when ``expected_permission`` is "w".
    ValueError
        If the file does not have one of the expected suffix(es).

    """

    path: Path = field(converter=Path, validator=validators.instance_of(Path))
    expected_permission: Literal["r", "w", "rw"] = field(
        default="r", validator=validators.in_(["r", "w", "rw"]), kw_only=True
    )
    expected_suffix: list[str] = field(factory=list, kw_only=True)

    @path.validator
    def _path_is_not_dir(self, attribute, value):
        """Ensure that the path does not point to a directory."""
        if value.is_dir():
            raise log_error(
                IsADirectoryError,
                f"Expected a file path but got a directory: {value}.",
            )

    @path.validator
    def _file_exists_when_expected(self, attribute, value):
        """Ensure that the file exists (or not) as needed.

        This depends on the expected usage (read and/or write).
        """
        if "r" in self.expected_permission:
            if not value.exists():
                raise log_error(
                    FileNotFoundError, f"File {value} does not exist."
                )
        else:  # expected_permission is "w"
            if value.exists():
                raise log_error(
                    FileExistsError, f"File {value} already exists."
                )

    @path.validator
    def _file_has_access_permissions(self, attribute, value):
        """Ensure that the file has the expected access permission(s).

        Raises a PermissionError if not.
        """
        file_is_readable = os.access(value, os.R_OK)
        parent_is_writeable = os.access(value.parent, os.W_OK)
        if ("r" in self.expected_permission) and (not file_is_readable):
            raise log_error(
                PermissionError,
                f"Unable to read file: {value}. "
                "Make sure that you have read permissions.",
            )
        if ("w" in self.expected_permission) and (not parent_is_writeable):
            raise log_error(
                PermissionError,
                f"Unable to write to file: {value}. "
                "Make sure that you have write permissions.",
            )

    @path.validator
    def _file_has_expected_suffix(self, attribute, value):
        """Ensure that the file has one of the expected suffix(es)."""
        if self.expected_suffix and value.suffix not in self.expected_suffix:
            raise log_error(
                ValueError,
                f"Expected file with suffix(es) {self.expected_suffix} "
                f"but got suffix {value.suffix} instead.",
            )


@define
class ValidHDF5:
    """Class for validating HDF5 files.

    Attributes
    ----------
    path : pathlib.Path
        Path to the HDF5 file.
    expected_datasets : list of str or None
        List of names of the expected datasets in the HDF5 file. If an empty
        list (default), this check is skipped.

    Raises
    ------
    ValueError
        If the file is not in HDF5 format or if it does not contain the
        expected datasets.

    """

    path: Path = field(validator=validators.instance_of(Path))
    expected_datasets: list[str] = field(factory=list, kw_only=True)

    @path.validator
    def _file_is_h5(self, attribute, value):
        """Ensure that the file is indeed in HDF5 format."""
        try:
            with h5py.File(value, "r") as f:
                f.close()
        except Exception as e:
            raise log_error(
                ValueError,
                f"File {value} does not seem to be in valid" "HDF5 format.",
            ) from e

    @path.validator
    def _file_contains_expected_datasets(self, attribute, value):
        """Ensure that the HDF5 file contains the expected datasets."""
        if self.expected_datasets:
            with h5py.File(value, "r") as f:
                diff = set(self.expected_datasets).difference(set(f.keys()))
                if len(diff) > 0:
                    raise log_error(
                        ValueError,
                        f"Could not find the expected dataset(s) {diff} "
                        f"in file: {value}. ",
                    )


@define
class ValidDeepLabCutCSV:
    """Class for validating DeepLabCut-style .csv files.

    Attributes
    ----------
    path : pathlib.Path
        Path to the .csv file.

    Raises
    ------
    ValueError
        If the .csv file does not contain the expected DeepLabCut index column
        levels among its top rows.

    """

    path: Path = field(validator=validators.instance_of(Path))

    @path.validator
    def _csv_file_contains_expected_levels(self, attribute, value):
        """Ensure that the .csv file contains the expected index column levels.

        These are to be found among the top 4 rows of the file.
        """
        expected_levels = ["scorer", "bodyparts", "coords"]

        with open(value) as f:
            top4_row_starts = [f.readline().split(",")[0] for _ in range(4)]

            if top4_row_starts[3].isdigit():
                # if 4th row starts with a digit, assume single-animal DLC file
                expected_levels.append(top4_row_starts[3])
            else:
                # otherwise, assume multi-animal DLC file
                expected_levels.insert(1, "individuals")

            if top4_row_starts != expected_levels:
                raise log_error(
                    ValueError,
                    ".csv header rows do not match the known format for "
                    "DeepLabCut pose estimation output files.",
                )


@define
class ValidVIATracksCSV:
    """Class for validating VIA tracks .csv files.

    Parameters
    ----------
    path : pathlib.Path or str
        Path to the VIA tracks .csv file.

    Raises
    ------
    ValueError
        If the file does not match the VIA tracks .csv file requirements.

    """

    path: Path = field(validator=validators.instance_of(Path))

    @path.validator
    def csv_file_contains_valid_header(self, attribute, value):
        """Ensure the VIA tracks .csv file contains the expected header."""
        expected_header = [
            "filename",
            "file_size",
            "file_attributes",
            "region_count",
            "region_id",
            "region_shape_attributes",
            "region_attributes",
        ]

        with open(value) as f:
            header = f.readline().strip("\n").split(",")

            if header != expected_header:
                raise log_error(
                    ValueError,
                    ".csv header row does not match the known format for "
                    "VIA tracks .csv files. "
                    f"Expected {expected_header} but got {header}.",
                )

    @path.validator
    def csv_file_contains_valid_frame_numbers(self, attribute, value):
        """Ensure that the VIA tracks .csv file contains valid frame numbers.

        This involves:
<<<<<<< HEAD

        - Checking that frame numbers are included in ``file_attributes`` or
          encoded in the image file ``filename``.
=======
        - Checking that frame numbers are included in ``file_attributes`` or
        encoded in the image file ``filename``.
>>>>>>> 01c3cf6d
        - Checking the frame number can be cast as an integer.
        - Checking that there are as many unique frame numbers as unique image
          files.

        If the frame number is included as part of the image file name, then
        it is expected as an integer led by at least one zero, between "_" and
        ".", followed by the file extension.

        """
        df = pd.read_csv(value, sep=",", header=0)

        # Extract list of file attributes (dicts)
        file_attributes_dicts = [
            ast.literal_eval(d) for d in df.file_attributes
        ]

        # If 'frame' is a file_attribute for all files:
        # extract frame number
        list_frame_numbers = []
        if all(["frame" in d for d in file_attributes_dicts]):
            for k_i, k in enumerate(file_attributes_dicts):
                try:
                    list_frame_numbers.append(int(k["frame"]))
                except Exception as e:
                    raise log_error(
                        ValueError,
                        f"{df.filename.iloc[k_i]} (row {k_i}): "
                        "'frame' file attribute cannot be cast as an integer. "
                        f"Please review the file attributes: {k}.",
                    ) from e

        # else: extract frame number from filename.
        else:
            pattern = r"_(0\d*)\.\w+$"

            for f_i, f in enumerate(df["filename"]):
                regex_match = re.search(pattern, f)
                if regex_match:  # if there is a pattern match
                    list_frame_numbers.append(
                        int(regex_match.group(1))  # type: ignore
                        # the match will always be castable as integer
                    )
                else:
                    raise log_error(
                        ValueError,
                        f"{f} (row {f_i}): "
                        "a frame number could not be extracted from the "
                        "filename. If included in the filename, the frame "
                        "number is expected as a zero-padded integer between "
                        "an underscore '_' and the file extension "
                        "(e.g. img_00234.png).",
                    )

        # Check we have as many unique frame numbers as unique image files
        if len(set(list_frame_numbers)) != len(df.filename.unique()):
            raise log_error(
                ValueError,
                "The number of unique frame numbers does not match the number "
                "of unique image files. Please review the VIA tracks .csv "
                "file and ensure a unique frame number is defined for each "
                "file. ",
            )

    @path.validator
    def csv_file_contains_tracked_bboxes(self, attribute, value):
        """Ensure that the VIA tracks .csv contains tracked bounding boxes.

        This involves:

        - Checking that the bounding boxes are defined as rectangles.
        - Checking that the bounding boxes have all geometric parameters
          (``["x", "y", "width", "height"]``).
        - Checking that the bounding boxes have a track ID defined.
        - Checking that the track ID can be cast as an integer.
        """
        df = pd.read_csv(value, sep=",", header=0)

        for row in df.itertuples():
            row_region_shape_attrs = ast.literal_eval(
                row.region_shape_attributes
            )
            row_region_attrs = ast.literal_eval(row.region_attributes)

            # check annotation is a rectangle
            if row_region_shape_attrs["name"] != "rect":
                raise log_error(
                    ValueError,
                    f"{row.filename} (row {row.Index}): "
                    "bounding box shape must be 'rect' (rectangular) "
                    "but instead got "
                    f"'{row_region_shape_attrs['name']}'.",
                )

            # check all geometric parameters for the box are defined
            if not all(
                [
                    key in row_region_shape_attrs
                    for key in ["x", "y", "width", "height"]
                ]
            ):
                raise log_error(
                    ValueError,
                    f"{row.filename} (row {row.Index}): "
                    f"at least one bounding box shape parameter is missing. "
                    "Expected 'x', 'y', 'width', 'height' to exist as "
                    "'region_shape_attributes', but got "
                    f"'{list(row_region_shape_attrs.keys())}'.",
                )

            # check track ID is defined
            if "track" not in row_region_attrs:
                raise log_error(
                    ValueError,
                    f"{row.filename} (row {row.Index}): "
                    "bounding box does not have a 'track' attribute defined "
                    "under 'region_attributes'. "
                    "Please review the VIA tracks .csv file.",
                )

            # check track ID is castable as an integer
            try:
                int(row_region_attrs["track"])
            except Exception as e:
                raise log_error(
                    ValueError,
                    f"{row.filename} (row {row.Index}): "
                    "the track ID for the bounding box cannot be cast "
                    "as an integer. Please review the VIA tracks .csv file.",
                ) from e

    @path.validator
    def csv_file_contains_unique_track_IDs_per_filename(
        self, attribute, value
    ):
        """Ensure the VIA tracks .csv contains unique track IDs per filename.

        It checks that bounding boxes IDs are defined once per image file.
        """
        df = pd.read_csv(value, sep=",", header=0)

        list_unique_filenames = list(set(df.filename))
        for file in list_unique_filenames:
            df_one_filename = df.loc[df["filename"] == file]

            list_track_IDs_one_filename = [
                int(ast.literal_eval(row.region_attributes)["track"])
                for row in df_one_filename.itertuples()
            ]

            if len(set(list_track_IDs_one_filename)) != len(
                list_track_IDs_one_filename
            ):
                raise log_error(
                    ValueError,
                    f"{file}: "
                    "multiple bounding boxes in this file "
                    "have the same track ID. "
                    "Please review the VIA tracks .csv file.",
                )<|MERGE_RESOLUTION|>--- conflicted
+++ resolved
@@ -250,14 +250,9 @@
         """Ensure that the VIA tracks .csv file contains valid frame numbers.
 
         This involves:
-<<<<<<< HEAD
 
         - Checking that frame numbers are included in ``file_attributes`` or
           encoded in the image file ``filename``.
-=======
-        - Checking that frame numbers are included in ``file_attributes`` or
-        encoded in the image file ``filename``.
->>>>>>> 01c3cf6d
         - Checking the frame number can be cast as an integer.
         - Checking that there are as many unique frame numbers as unique image
           files.

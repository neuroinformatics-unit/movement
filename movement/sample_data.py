--- conflicted
+++ resolved
@@ -163,13 +163,8 @@
     return list(metadata.keys())
 
 
-<<<<<<< HEAD
 def fetch_dataset_paths(filename: str, with_video: bool = False) -> dict:
-    """Get paths to sample pose data and any associated frames or videos.
-=======
-def fetch_dataset_paths(filename: str) -> dict:
     """Get paths to sample dataset and any associated frames or videos.
->>>>>>> 43f17d7e
 
     The data are downloaded from the ``movement`` data repository to the user's
     local machine upon first use and are stored in a local cache directory.
@@ -178,28 +173,20 @@
     Parameters
     ----------
     filename : str
-<<<<<<< HEAD
-        Name of the pose file to fetch.
+        Name of the sample data file to fetch.
     with_video : bool, optional
         Whether to download the associated video file (if available). If set
         to False, the "video" entry in the returned dictionary will be None.
         Defaults to False. 
-=======
-        Name of the sample data file to fetch.
->>>>>>> 43f17d7e
 
     Returns
     -------
     paths : dict
         Dictionary mapping file types to their respective paths. The possible
-<<<<<<< HEAD
-        file types are: "poses", "frame", "video". A None value for "frame"
-        or "video" indicates that the file is either not available or not
-        requested (if ``with_video=False``).
-=======
-        file types are: "poses", "frame", "video" or "bboxes". If "frame" or
-        "video" is not available, the corresponding value is None.
->>>>>>> 43f17d7e
+        file types are: "poses" or "bboxes" (depending on tracking type),
+        "frame", "video". A None value for "frame" or "video" indicates that
+        the file is either not available or not requested
+        (if ``with_video=False``).
 
     Examples
     --------
@@ -207,18 +194,19 @@
     predicted poses, as well as the associated frame and video files:
 
     >>> from movement.sample_data import fetch_dataset_paths
-<<<<<<< HEAD
     >>> paths = fetch_dataset_paths(
     ...     "DLC_single-mouse_EPM.predictions.h5", with_video=True
     ... )
     >>> poses_path = paths["poses"]
-=======
-    >>> paths = fetch_dataset_paths("DLC_single-mouse_EPM.predictions.h5")
-    >>> poses_path = paths["poses"]  # if the data is "pose" data
-    >>> bboxes_path = paths["bboxes"]  # if the data is "bboxes" data
->>>>>>> 43f17d7e
     >>> frame_path = paths["frame"]
     >>> video_path = paths["video"]
+    
+    If the sample dataset contains bounding boxes instead of
+    poses, use ``paths["bboxes"]`` instead of ``paths["poses"]``:
+    
+    >>> paths = fetch_dataset_paths("VIA_multiple-crabs_5-frames_labels.csv")
+    >>> bboxes_path = paths["bboxes"]
+    
 
     See Also
     --------

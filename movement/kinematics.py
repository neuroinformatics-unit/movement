--- conflicted
+++ resolved
@@ -304,14 +304,9 @@
     # (right-to-left) cross (forward) = up
     forward_vector = xr.cross(
         right_to_left_vector, upward_vector, dim="space"
-<<<<<<< HEAD
-    )[:, :, :-1]  # keep only the first 2 dimensions of the result
-
-=======
     ).drop_sel(
         space="z"
     )  # keep only the first 2 spatal dimensions of the result
->>>>>>> 15b3f41f
     # Return unit vector
     return convert_to_unit(forward_vector)
 

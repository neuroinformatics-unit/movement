--- conflicted
+++ resolved
@@ -1,11 +1,6 @@
 """1-dimensional lines of interest."""
 
-<<<<<<< HEAD
-from typing import Literal
-
 import matplotlib.pyplot as plt
-=======
->>>>>>> bdb9fc6e
 import numpy as np
 import xarray as xr
 from numpy.typing import ArrayLike

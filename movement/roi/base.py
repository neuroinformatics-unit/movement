--- conflicted
+++ resolved
@@ -17,11 +17,7 @@
 
 LineLike: TypeAlias = shapely.LinearRing | shapely.LineString
 PointLike: TypeAlias = list[float] | tuple[float, ...]
-<<<<<<< HEAD
-PointLikeList: TypeAlias = Sequence[PointLike] | np.ndarray
-=======
 PointLikeList: TypeAlias = Sequence[PointLike]
->>>>>>> 115fd46f
 RegionLike: TypeAlias = shapely.Polygon
 SupportedGeometry: TypeAlias = LineLike | RegionLike
 
@@ -450,11 +446,7 @@
         boundary_only: bool = False,
         in_degrees: bool = False,
         reference_vector: np.ndarray | xr.DataArray = None,
-<<<<<<< HEAD
     ) -> xr.DataArray:
-=======
-    ) -> float:
->>>>>>> 115fd46f
         """Compute the allocentric angle to the nearest point in the region.
 
         With the term "allocentric", we indicate that we are measuring angles

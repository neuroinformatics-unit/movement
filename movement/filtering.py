"""Filter and interpolate tracks in ``movement`` datasets."""

import warnings
from typing import Literal

import xarray as xr
from scipy import signal

<<<<<<< HEAD
from movement.kinematics import compute_displacement
from movement.utils.logging import log_to_attrs
=======
from movement.utils.logging import log_to_attrs, logger
>>>>>>> 956faf31
from movement.utils.reports import report_nan_values
from movement.utils.vector import compute_norm


@log_to_attrs
def filter_by_confidence(
    data: xr.DataArray,
    confidence: xr.DataArray,
    threshold: float = 0.6,
    print_report: bool = False,
) -> xr.DataArray:
    """Drop data points below a certain confidence threshold.

    Data points with an associated confidence value below the threshold are
    converted to NaN.

    Parameters
    ----------
    data : xarray.DataArray
        The input data to be filtered.
    confidence : xarray.DataArray
        The data array containing confidence scores to filter by.
    threshold : float
        The confidence threshold below which datapoints are filtered.
        A default value of ``0.6`` is used. See notes for more information.
    print_report : bool
        Whether to print a report on the number of NaNs in the dataset
        before and after filtering. Default is ``False``.

    Returns
    -------
    xarray.DataArray
        The data where points with a confidence value below the
        user-defined threshold have been converted to NaNs.

    Notes
    -----
    For the poses dataset case, note that the point-wise confidence values
    reported by various pose estimation frameworks are not standardised, and
    the range of values can vary. For example, DeepLabCut reports a likelihood
    value between 0 and 1, whereas the point confidence reported by SLEAP can
    range above 1. Therefore, the default threshold value will not be
    appropriate for all datasets and does not have the same meaning across
    pose estimation frameworks. We advise users to inspect the confidence
    values in their dataset and adjust the threshold accordingly.

    """
    data_filtered = data.where(confidence >= threshold)
    if print_report:
        print(report_nan_values(data, "input"))
        print(report_nan_values(data_filtered, "output"))
    return data_filtered


@log_to_attrs
def filter_by_displacement(
    position: xr.DataArray,
    threshold: float = 10.0,
    direction: Literal["forward", "bidirectional"] = "forward",
    print_report: bool = False,
) -> xr.DataArray:
    """Filter data points based on displacement magnitude.

    Frames in the ``position`` array that exceed a displacement magnitude
    threshold are set to NaN.

    Two modes are supported via the ``direction`` parameter:
        - "forward" (default): A point at time ``t`` is set to NaN if it has
          moved more than the ``threshold`` Euclidean distance from the same
          point at time ``t-1`` (i.e., if ``|pos(t) - pos(t-1)| > threshold``).
        - "bidirectional": A point at time ``t`` is set to NaN only if BOTH the
          displacement from ``t-1`` to ``t`` AND the displacement from ``t`` to
          ``t+1`` exceed the threshold (i.e., if
          ``|pos(t) - pos(t-1)| > threshold`` AND
          ``|pos(t+1) - pos(t)| > threshold``). This corresponds to the
          Stage 1 outlier detection described by the user.

    Parameters
    ----------
    position : xarray.DataArray
        The input data containing position information, with ``time``
        and ``space`` (in Cartesian coordinates) as required dimensions.
    threshold : float, optional
        The maximum Euclidean distance allowed for displacement.
        Defaults to 10.0.
    direction : Literal["forward", "bidirectional"], optional
        The directionality of the displacement check. Defaults to "forward".
    print_report : bool, optional
        Whether to print a report of the number of NaN values before and after
        filtering. Defaults to False.

    Returns
    -------
    xr.DataArray
        The filtered position array, where points exceeding the displacement
        threshold condition have been set to NaN.

    See Also
    --------
    movement.kinematics.compute_displacement:
        The function used to compute an array of displacement vectors.
    movement.utils.vector.compute_norm:
        The function used to compute distance as the magnitude of
        displacement vectors.

    """
    if not isinstance(position, xr.DataArray):
        raise TypeError("Input 'position' must be an xarray.DataArray.")

    # Calculate forward displacement magnitude:
    # norm at time t = |pos(t) - pos(t-1)|
    displacement_fwd = compute_displacement(position)
    mag_fwd = compute_norm(displacement_fwd)

    if direction == "forward":
        # Uni-directional: Keep if magnitude from t-1 to t is below threshold
        condition = mag_fwd < threshold
    elif direction == "bidirectional":
        # Bi-directional: Keep unless BOTH jump in and jump out are large.
        # Equivalent to: Keep if jump in is small OR jump out is small.
        # Calculate backward magnitude:
        # norm at t+1 related to t = |pos(t+1) - pos(t)|
        # mag_bwd[t] = mag_fwd[t+1]
        mag_bwd = mag_fwd.shift(time=-1, fill_value=0)
        condition = (mag_fwd < threshold) | (mag_bwd < threshold)
    else:
        raise ValueError(
            f"Invalid direction: {direction}. "
            f"Must be 'forward' or 'bidirectional'."
        )

    position_filtered = position.where(condition)

    if print_report:
        print(report_nan_values(position, "input"))
        print(report_nan_values(position_filtered, "output"))

    return position_filtered


@log_to_attrs
def interpolate_over_time(
    data: xr.DataArray,
    method: str = "linear",
    max_gap: int | None = None,
    print_report: bool = False,
    **kwargs: dict | None,
) -> xr.DataArray:
    """Fill in NaN values by interpolating over the ``time`` dimension.

    This function calls :meth:`xarray.DataArray.interpolate_na` and can pass
    additional keyword arguments to it, depending on the chosen ``method``.
    See the xarray documentation for more details.

    Parameters
    ----------
    data : xarray.DataArray
        The input data to be interpolated.
    method : str
        String indicating which method to use for interpolation.
        Default is ``linear``.
    max_gap : int, optional
        Maximum size of gap, a continuous sequence of missing observations
        (represented as NaNs), to fill.
        The default value is ``None`` (no limit).
        Gap size is defined as the number of consecutive NaNs
        (see Notes for more information).
    print_report : bool
        Whether to print a report on the number of NaNs in the dataset
        before and after interpolation. Default is ``False``.
    **kwargs : dict
        Any ``**kwargs`` accepted by :meth:`xarray.DataArray.interpolate_na`,
        which in turn passes them verbatim to the underlying
        interpolation methods.

    Returns
    -------
    xarray.DataArray
        The data where NaN values have been interpolated over
        using the parameters provided.

    Notes
    -----
    The ``max_gap`` parameter differs slightly from that in
    :meth:`xarray.DataArray.interpolate_na`, in which the gap size
    is defined as the difference between the ``time`` coordinate values
    at the first data point after a gap and the last value before a gap.

    """
    data_interpolated = data.interpolate_na(
        dim="time",
        method=method,
        use_coordinate=False,
        max_gap=max_gap + 1 if max_gap is not None else None,
        **kwargs,
    )
    if print_report:
        print(report_nan_values(data, "input"))
        print(report_nan_values(data_interpolated, "output"))
    return data_interpolated


@log_to_attrs
def rolling_filter(
    data: xr.DataArray,
    window: int,
    statistic: Literal["median", "mean", "max", "min"] = "median",
    min_periods: int | None = None,
    print_report: bool = False,
) -> xr.DataArray:
    """Apply a rolling window filter across time.

    This function uses :meth:`xarray.DataArray.rolling` to apply a rolling
    window filter across the ``time`` dimension of the input data and computes
    the specified ``statistic`` over each window.

    Parameters
    ----------
    data : xarray.DataArray
        The input data array.
    window : int
        The size of the rolling window, representing the fixed number
        of observations used for each window.
    statistic : str
        Which statistic to compute over the rolling window.
        Options are ``median``, ``mean``, ``max``, and ``min``.
        The default is ``median``.
    min_periods : int
        Minimum number of observations in the window required to have
        a value (otherwise result is NaN). The default, None, is
        equivalent to setting ``min_periods`` equal to the size of the window.
        This argument is directly passed to the ``min_periods`` parameter of
        :meth:`xarray.DataArray.rolling`.
    print_report : bool
        Whether to print a report on the number of NaNs in the dataset
        before and after smoothing. Default is ``False``.

    Returns
    -------
    xarray.DataArray
        The filtered data array.

    Notes
    -----
    By default, whenever one or more NaNs are present in the window,
    a NaN is returned to the output array. As a result, any
    stretch of NaNs present in the input data will be propagated
    proportionally to the size of the window (specifically, by
    ``floor(window/2)``). To control this behaviour, the
    ``min_periods`` option can be used to specify the minimum number of
    non-NaN values required in the window to compute a result. For example,
    setting ``min_periods=1`` will result in the filter returning NaNs
    only when all values in the window are NaN, since 1 non-NaN value
    is sufficient to compute the result.

    """
    half_window = window // 2
    # Pad the edges to avoid NaNs before applying rolling window
    # Transpose ensures padding happens correctly regardless of dim order
    padded_data = data.transpose("time", ...).pad(
        time=half_window, mode="reflect"
    )
    # Apply rolling window across time on padded data
    data_windows = padded_data.rolling(
        time=window, center=True, min_periods=min_periods
    )

    # Compute the statistic over each window
    allowed_statistics = ["mean", "median", "max", "min"]
    if statistic not in allowed_statistics:
<<<<<<< HEAD
        raise ValueError(
            f"Invalid statistic '{statistic}'. "
            f"Must be one of {allowed_statistics}."
        )  # <-- Corrected: Added closing parenthesis
=======
        raise logger.error(
            ValueError(
                f"Invalid statistic '{statistic}'. "
                f"Must be one of {allowed_statistics}."
            )
        )
>>>>>>> 956faf31

    data_rolled = getattr(data_windows, statistic)(skipna=True)

    # Remove the padded edges by slicing
    # Ensure the slice matches the original time dimension size
    original_time_size = data.sizes["time"]
    data_rolled = data_rolled.isel(
        time=slice(half_window, half_window + original_time_size)
    )

    # Transpose back to original dimension order
    data_rolled = data_rolled.transpose(*data.dims)

    # Optional: Print NaN report
    if print_report:
        print(report_nan_values(data, "input"))
        print(report_nan_values(data_rolled, "output"))

    return data_rolled


@log_to_attrs
def savgol_filter(
    data: xr.DataArray,
    window: int,
    polyorder: int = 2,
    print_report: bool = False,
    **kwargs,
) -> xr.DataArray:
    """Smooth data by applying a Savitzky-Golay filter over time.

    Parameters
    ----------
    data : xarray.DataArray
        The input data to be smoothed.
    window : int
        The size of the smoothing window, representing the fixed number
        of observations used for each window.
    polyorder : int
        The order of the polynomial used to fit the samples. Must be
        less than ``window``. By default, a ``polyorder`` of
        2 is used.
    print_report : bool
        Whether to print a report on the number of NaNs in the dataset
        before and after smoothing. Default is ``False``.
    **kwargs : dict
        Additional keyword arguments are passed to
        :func:`scipy.signal.savgol_filter`.
        Note that the ``axis`` keyword argument may not be overridden.


    Returns
    -------
    xarray.DataArray
        The data smoothed using a Savitzky-Golay filter with the
        provided parameters.

    Notes
    -----
    Uses the :func:`scipy.signal.savgol_filter` function to apply a
    Savitzky-Golay filter to the input data.
    See the SciPy documentation for more information on that function.
    Whenever one or more NaNs are present in a smoothing window of the
    input data, a NaN is returned to the output array. As a result, any
    stretch of NaNs present in the input data will be propagated
    proportionally to the size of the window (specifically, by
    ``floor(window/2)``). Note that, unlike
    :func:`movement.filtering.median_filter`, there is no ``min_periods``
    option to control this behaviour.

    """
    if "axis" in kwargs:
<<<<<<< HEAD
        raise ValueError("The 'axis' argument may not be overridden.")
=======
        raise logger.error(
            ValueError("The 'axis' argument may not be overridden.")
        )
>>>>>>> 956faf31
    data_smoothed = data.copy()
    # Find the axis index corresponding to the 'time' dimension
    try:
        time_axis = data.dims.index("time")
    except ValueError as e:
        raise ValueError("Input data must have a 'time' dimension.") from e

    # Apply savgol_filter along the identified time axis
    data_smoothed.values = signal.savgol_filter(
        data.values,  # Pass numpy array to savgol_filter
        window,
        polyorder,
        axis=time_axis,
        **kwargs,
    )
    if print_report:
        print(report_nan_values(data, "input"))
        print(report_nan_values(data_smoothed, "output"))
    return data_smoothed


def median_filter(*args, **kwargs):
    """Smooth data by applying a median filter over time (deprecated).

    .. deprecated:: 0.3.0
       This function is deprecated and will be removed in a future release.
       Use :func:`rolling_filter` with `statistic="median"` instead.

    """
    warnings.warn(
        "The function `movement.filtering.median_filter` is deprecated and "
        "will be removed in a future release. "
        "Please use `movement.filtering.rolling_filter` instead, "
        "with `statistic='median'`.",
        DeprecationWarning,
        stacklevel=2,
    )
    return rolling_filter(*args, statistic="median", **kwargs)<|MERGE_RESOLUTION|>--- conflicted
+++ resolved
@@ -6,12 +6,12 @@
 import xarray as xr
 from scipy import signal
 
-<<<<<<< HEAD
+
 from movement.kinematics import compute_displacement
 from movement.utils.logging import log_to_attrs
-=======
+
 from movement.utils.logging import log_to_attrs, logger
->>>>>>> 956faf31
+
 from movement.utils.reports import report_nan_values
 from movement.utils.vector import compute_norm
 
@@ -282,19 +282,19 @@
     # Compute the statistic over each window
     allowed_statistics = ["mean", "median", "max", "min"]
     if statistic not in allowed_statistics:
-<<<<<<< HEAD
+
         raise ValueError(
             f"Invalid statistic '{statistic}'. "
             f"Must be one of {allowed_statistics}."
         )  # <-- Corrected: Added closing parenthesis
-=======
+
         raise logger.error(
             ValueError(
                 f"Invalid statistic '{statistic}'. "
                 f"Must be one of {allowed_statistics}."
             )
         )
->>>>>>> 956faf31
+
 
     data_rolled = getattr(data_windows, statistic)(skipna=True)
 
@@ -367,13 +367,13 @@
 
     """
     if "axis" in kwargs:
-<<<<<<< HEAD
+
         raise ValueError("The 'axis' argument may not be overridden.")
-=======
+
         raise logger.error(
             ValueError("The 'axis' argument may not be overridden.")
         )
->>>>>>> 956faf31
+
     data_smoothed = data.copy()
     # Find the axis index corresponding to the 'time' dimension
     try:

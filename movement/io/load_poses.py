--- conflicted
+++ resolved
@@ -698,7 +698,7 @@
     )
 
 
-def from_anipose_df(anipose_triangulation_df, individual_name="individual_0", fps=None):
+def from_anipose_df(anipose_triangulation_df, individual_name="individual_0"):
     """Convert triangulation dataframe to xarray dataset.
     Reshape dataframe with columns keypoint1_x, keypoint1_y, keypoint1_z, keypoint1_confidence_score,
     keypoint2_x, keypoint2_y, keypoint2_z, keypoint2_confidence_score, ...
@@ -735,23 +735,6 @@
     n_keypoints = len(keypoint_names)
 
     # Initialize arrays and fill
-<<<<<<< HEAD
-    position_array = np.zeros((n_frames, 3, n_keypoints, 1))  # 1 for single individual
-    confidence_array = np.zeros((n_frames, n_keypoints, 1))
-    for i, kp in enumerate(keypoint_names):
-        for j, coord in enumerate(['x', 'y', 'z']):
-            position_array[:, j, i, 0] = anipose_triangulation_df[f'{kp}_{coord}']
-        confidence_array[:, i, 0] = anipose_triangulation_df[f'{kp}_score']
-
-    individual_names = [individual_name]
-
-    return from_numpy(position_array=position_array,
-                      confidence_array=confidence_array, 
-                      individual_names=individual_names,
-                      keypoint_names=keypoint_names,
-                      source_software="anipose",
-                      fps=fps)
-=======
     position_array = np.zeros(
         (n_frames, 1, n_keypoints, 3)
     )  # 1 for single individual
@@ -772,10 +755,9 @@
         keypoint_names=keypoint_names,
         source_software="anipose_triangulation",
     )
->>>>>>> 6badcce9
-
-
-def from_anipose_csv(anipose_csv_path, individual_name="individual_0", fps=None):
+
+
+def from_anipose_csv(anipose_csv_path, individual_name="individual_0"):
     """Convert anipose csv to xarray dataset.
 
     Parameters
@@ -794,6 +776,4 @@
     """
     anipose_triangulation_df = pd.read_csv(anipose_csv_path)
     # TODO add a validator for the anipose csv file at this level?
-    ds = from_anipose_df(anipose_triangulation_df, individual_name, fps)
-    ds.attrs["source_file"] = anipose_csv_path.as_posix()
-    return ds+    return from_anipose_df(anipose_triangulation_df, individual_name)
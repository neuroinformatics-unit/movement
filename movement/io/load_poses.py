--- conflicted
+++ resolved
@@ -96,16 +96,9 @@
 
 def from_file(
     file_path: Path | str,
-<<<<<<< HEAD
-    source_software: Literal["DeepLabCut",
-                             "SLEAP",
-                             "LightningPose",
-                             "Anipose"] | None = None,
-=======
     source_software: Literal[
         "DeepLabCut", "SLEAP", "LightningPose", "Anipose"
     ],
->>>>>>> ead27dc7
     fps: float | None = None,
     **kwargs,
 ) -> xr.Dataset:

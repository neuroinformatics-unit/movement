"""Accessor for extending xarray.Dataset objects."""

import logging
from typing import ClassVar

import xarray as xr

from movement.analysis import kinematics
<<<<<<< HEAD
from movement.validators.datasets import ValidPosesDataset
=======
from movement.io.validators import ValidPosesDataset
from movement.logging import log_error
>>>>>>> cf0a6b1b

logger = logging.getLogger(__name__)

# Preserve the attributes (metadata) of xarray objects after operations
xr.set_options(keep_attrs=True)


@xr.register_dataset_accessor("move")
class MovementDataset:
    """An :py:class:`xarray.Dataset` accessor for pose tracking data.

    A ``movement`` dataset is an :py:class:`xarray.Dataset` with a specific
    structure to represent pose tracks, associated confidence scores and
    relevant metadata.

    Methods/properties that extend the standard ``xarray`` functionality are
    defined in this class. To avoid conflicts with ``xarray``'s namespace,
    ``movement``-specific methods are accessed using the ``move`` keyword,
    for example ``ds.move.validate()`` (see [1]_ for more details).


    References
    ----------
    .. [1] https://docs.xarray.dev/en/stable/internals/extending-xarray.html

    """

    # Names of the expected dimensions in the dataset
    dim_names: ClassVar[tuple] = (
        "time",
        "individuals",
        "keypoints",
        "space",
    )

    # Names of the expected data variables in the dataset
    var_names: ClassVar[tuple] = (
        "position",
        "confidence",
    )

    def __init__(self, ds: xr.Dataset):
        """Initialize the MovementDataset."""
        self._obj = ds

    def __getattr__(self, name: str) -> xr.DataArray:
        """Forward requested but undefined attributes to relevant modules.

        This method currently only forwards kinematic property computation
        to the respective functions in the ``kinematics``  module.

        Parameters
        ----------
        name : str
            The name of the attribute to get.

        Returns
        -------
        xarray.DataArray
            The computed attribute value.

        Raises
        ------
        AttributeError
            If the attribute does not exist.

        """

        def method(*args, **kwargs):
            if not name.startswith("compute_") or not hasattr(
                kinematics, name
            ):
                error_msg = (
                    f"'{self.__class__.__name__}' object has "
                    f"no attribute '{name}'"
                )
                raise log_error(AttributeError, error_msg)
            if not hasattr(self._obj, "position"):
                raise log_error(
                    AttributeError,
                    "Missing required data variables: 'position'",
                )
            try:
                return getattr(kinematics, name)(
                    self._obj.position, *args, **kwargs
                )
            except Exception as e:
                error_msg = f"Failed to evoke '{name}'. "
                raise log_error(AttributeError, error_msg) from e

        return method

    def validate(self) -> None:
        """Validate the dataset.

        This method checks if the dataset contains the expected dimensions,
        data variables, and metadata attributes. It also ensures that the
        dataset contains valid poses.
        """
        fps = self._obj.attrs.get("fps", None)
        source_software = self._obj.attrs.get("source_software", None)
        try:
            missing_dims = set(self.dim_names) - set(self._obj.dims)
            missing_vars = set(self.var_names) - set(self._obj.data_vars)
            if missing_dims:
                raise ValueError(
                    f"Missing required dimensions: {missing_dims}"
                )
            if missing_vars:
                raise ValueError(
                    f"Missing required data variables: {missing_vars}"
                )
            ValidPosesDataset(
                position_array=self._obj[self.var_names[0]].values,
                confidence_array=self._obj[self.var_names[1]].values,
                individual_names=self._obj.coords[self.dim_names[1]].values,
                keypoint_names=self._obj.coords[self.dim_names[2]].values,
                fps=fps,
                source_software=source_software,
            )
        except Exception as e:
            error_msg = "The dataset does not contain valid poses. " + str(e)
            raise log_error(ValueError, error_msg) from e<|MERGE_RESOLUTION|>--- conflicted
+++ resolved
@@ -6,12 +6,8 @@
 import xarray as xr
 
 from movement.analysis import kinematics
-<<<<<<< HEAD
+from movement.logging import log_error
 from movement.validators.datasets import ValidPosesDataset
-=======
-from movement.io.validators import ValidPosesDataset
-from movement.logging import log_error
->>>>>>> cf0a6b1b
 
 logger = logging.getLogger(__name__)
 

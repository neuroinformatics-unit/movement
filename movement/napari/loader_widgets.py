--- conflicted
+++ resolved
@@ -30,18 +30,6 @@
     "DeepLabCut": ["h5", "csv"],
     "LightningPose": ["csv"],
     "SLEAP": ["h5", "slp"],
-<<<<<<< HEAD
-}
-
-SUPPORTED_BBOXES_FILES = {
-    "VIA-tracks": ["csv"],
-}
-
-SUPPORTED_DATA_FILES = {
-    **SUPPORTED_POSES_FILES,
-    **SUPPORTED_BBOXES_FILES,
-=======
->>>>>>> 8e792491
 }
 
 SUPPORTED_BBOXES_FILES = {
@@ -53,10 +41,6 @@
     **SUPPORTED_BBOXES_FILES,
 }
 
-<<<<<<< HEAD
-=======
-
->>>>>>> 8e792491
 class DataLoader(QWidget):
     """Widget for loading movement datasets from file."""
 
@@ -168,10 +152,6 @@
 
         # Convert to napari Tracks array
         self.data, self.props = movement_ds_to_napari_tracks(ds)
-<<<<<<< HEAD
-=======
-
->>>>>>> 8e792491
         logger.info("Converted dataset to a napari Tracks array.")
         logger.debug(f"Tracks array shape: {self.data.shape}")
 
@@ -184,20 +164,14 @@
         # Find rows in data array that do not contain NaN values
         bool_not_nan = ~np.any(np.isnan(self.data), axis=1)
 
-<<<<<<< HEAD
         # Define style for points layer
         text_prop = "keypoint" if "keypoint" in self.props else "individual"
         props_and_style = PointsStyle(
-=======
-        # Style properties for the napari Points layer
-        points_style = PointsStyle(
->>>>>>> 8e792491
             name=f"data: {self.file_name}",
             properties=self.props.iloc[bool_not_nan, :],
             text={"string": text_prop, "visible": False},
         )
 
-<<<<<<< HEAD
         # Set color of markers and text
         color_prop = "individual"
         n_individuals = len(self.props["individual"].unique())
@@ -206,18 +180,6 @@
         props_and_style.set_color_by(prop=color_prop)
 
         # Add data as a points layer
-=======
-        # Color the points by individual if there are multiple individuals
-        # Otherwise, color by keypoint
-        color_prop = "individual"
-        if (
-            len(self.props["individual"].unique()) == 1
-            and "keypoint" in self.props
-        ):
-            color_prop = "keypoint"
-        points_style.set_color_by(prop=color_prop)
-        # Add the points layer to the viewer
->>>>>>> 8e792491
         self.viewer.add_points(
             self.data[bool_not_nan, 1:],
             **props_and_style.as_kwargs(),

--- conflicted
+++ resolved
@@ -5,10 +5,7 @@
 
 import numpy as np
 import pandas as pd
-<<<<<<< HEAD
-=======
 from napari import layers
->>>>>>> 521abb02
 from napari.components.dims import RangeTuple
 from napari.settings import get_settings
 from napari.utils.notifications import show_warning
@@ -144,6 +141,10 @@
         # Add the file path to the line edit (text field)
         self.file_path_edit.setText(file_path)
 
+    def _on_layer_deleted(self):
+        """Check the frame slider range when a layer is deleted."""
+        self._check_frame_slider_range()
+
     def _on_load_clicked(self):
         """Load the file and add as a Points layer to the viewer."""
         # Get data from user input
@@ -165,23 +166,19 @@
         )
         ds = loader.from_file(file_path, source_software, fps)
         self.data, self.properties = ds_to_napari_tracks(ds)
-<<<<<<< HEAD
+
+        logger.info("Converted dataset to a napari Tracks array.")
+        logger.debug(f"Tracks array shape: {self.data.shape}")
 
         # Find rows that do not contain NaN values
         self.bool_not_nan = ~np.any(np.isnan(self.data), axis=1)
 
-        # Get the expected frame range
+        # Get the expected frame range for napari
         # (i.e. the number of frames in the dataset)
         self.expected_frame_range = RangeTuple(
             start=0.0, stop=max(self.data[:, 1]), step=1.0
         )
-=======
->>>>>>> 521abb02
-
-        logger.info("Converted dataset to a napari Tracks array.")
-        logger.debug(f"Tracks array shape: {self.data.shape}")
-
-<<<<<<< HEAD
+
         # Set property to color points and tracks by
         self._set_common_color_property()
 
@@ -191,7 +188,10 @@
 
         # Ensure the frame slider reflects the total number of frames
         # over all loaded layers
-        self._set_frame_slider()
+        self._check_frame_slider_range()
+
+        # Set the frame slider position
+        self._set_frame_slider_position()
 
         # Set points layer as active
         self.viewer.layers.selection.active = self.points_layer
@@ -208,213 +208,6 @@
         if n_individuals == 1 and "keypoint" in self.properties:
             color_prop = "keypoint"
         self.color_property = color_prop
-
-    def _set_frame_slider(self):
-        """Set the dimension slider to match the number of frames.
-
-        The maximum value of the slider is set to the number of frames
-        in the dataset. The slider position is also set to the first frame
-        so that the first view is not cluttered with tracks.
-        """
-        # Ensure the frame slider reflects the max number of frames
-        # over all loaded layers
-        max_frame_idx = max(
-            [
-                ly.metadata["max_frame_idx"]
-                for ly in self.viewer.layers
-                if hasattr(ly, "metadata") and "max_frame_idx" in ly.metadata
-            ]
-        )
-        if self.viewer.dims.range[0].stop != max_frame_idx:
-            self.viewer.dims.range = (
-                RangeTuple(start=0.0, stop=max_frame_idx, step=1.0)
-            ) + self.viewer.dims.range[1:]
-
-        # Set slider to first frame so that first view is not cluttered
-        # with tracks
-        default_current_step = self.viewer.dims.current_step
-        self.viewer.dims.current_step = (0,) + default_current_step[2:]
-=======
-        # Find rows that do not contain NaN values
-        self.bool_not_nan = ~np.any(np.isnan(self.data), axis=1)
-
-        # Set property to color points and tracks by
-        color_prop = "individual"
-        n_individuals = len(self.properties["individual"].unique())
-        if n_individuals == 1 and "keypoint" in self.properties:
-            color_prop = "keypoint"
-        self.color_property = color_prop
-
-        # Add the data as layers
-        self._add_points_layer()
-        self._add_tracks_layer()
-
-        # Ensure the frame slider goes from 0 to the max number of frames,
-        # considering all loaded point layers
-        self._check_frame_slider_range()
-
-        # Set loaded points layer as active
-        self.viewer.layers.selection.active = self.points_layer
-
-        # Set the frame slider to the first frame
-        self.viewer.dims.current_step = (0,) + self.viewer.dims.current_step[
-            1:
-        ]
-
-    def _on_layer_deleted(self):
-        """Check the frame slider range when a layer is deleted."""
-        self._check_frame_slider_range()
->>>>>>> 521abb02
-
-    def _add_points_layer(self):
-        """Add the tracked data to the viewer as a Points layer."""
-        # Define style for points layer
-        points_style = PointsStyle(name=f"data: {self.file_name}")
-
-<<<<<<< HEAD
-        # Set markers' text
-=======
-        # Set property for markers' text
->>>>>>> 521abb02
-        text_prop = "individual"
-        if (
-            "keypoint" in self.properties
-            and len(self.properties["keypoint"].unique()) > 1
-        ):
-            text_prop = "keypoint"
-        points_style.set_text_by(property=text_prop)
-
-<<<<<<< HEAD
-        # Set color of markers and text by color property
-=======
-        # Set property for markers' and text color
->>>>>>> 521abb02
-        points_style.set_color_by(
-            property=self.color_property,
-            properties_df=self.properties,
-        )
-
-        # Add data as a points layer
-        self.points_layer = self.viewer.add_points(
-<<<<<<< HEAD
-            self.data[
-                self.bool_not_nan, 1:
-            ],  # data columns: (track_id), frame_idx, y, x
-            properties=self.properties.iloc[self.bool_not_nan, :],
-            **points_style.as_kwargs(),
-        )
-
-        # Add metadata to the layer
-        self.points_layer.metadata = {"max_frame_idx": max(self.data[:, 1])}
-
-        # Set up callback to showing 5 previous points for a given frame
-        # position
-        self.viewer.dims.events.current_step.connect(
-            self._prior_points_callback()
-        )
-
-        logger.info("Added tracked dataset as a napari Points layer.")
-
-    def _add_tracks_layer(self):
-        """Add the tracked data to the viewer as a Tracks layer."""
-        # Factorize the color property (required for tracks layer)
-        codes, _ = pd.factorize(self.properties[self.color_property])
-        color_property_factorized = self.color_property + "_factorized"
-        self.properties[color_property_factorized] = codes
-
-        # Define style for tracks layer
-        tracks_style = TracksStyle(
-            name=f"tracks: {self.file_name}",
-            tail_length=int(self.expected_frame_range[1]),
-            # Set the tail length to the number of frames.
-            # If the value is over 300, it sets the maximum
-            # tail_length in the slider to the value passed.
-            # It also affects the head_length slider.
-        )
-
-        # Set color by property
-        tracks_style.set_color_by(property=color_property_factorized)
-
-        # Add data as a tracks layer
-        self.tracks_layer = self.viewer.add_tracks(
-            self.data[self.bool_not_nan, :],
-            properties=self.properties.iloc[self.bool_not_nan, :],
-            **tracks_style.as_kwargs(),
-        )
-        logger.info("Added tracked dataset as a napari Tracks layer.")
-
-    def _prior_points_callback(self):
-        """Return callback for showing N markers before current frame.
-
-        The event is triggered when the user changes the frame in the
-        dimension slider.
-        """
-
-        def callback_func(event):
-            # Select points that are 5 frames before the current frame
-            # Note: self.points_layer is the last loaded layer
-            slc_prior_frames = np.logical_and(
-                self.properties.loc[self.bool_not_nan, "frame_idx"]
-                > event.value[0] - 5,
-                self.properties.loc[self.bool_not_nan, "frame_idx"]
-                <= event.value[0],
-            )
-
-            # Set frame of all selected points to current frame
-            self.points_layer.data[slc_prior_frames, 0] = event.value[0]
-
-            # Force a refresh of the points layer
-            self.points_layer.refresh()
-
-        return callback_func
-
-=======
-            self.data[self.bool_not_nan, 1:],
-            properties=self.properties.iloc[self.bool_not_nan, :],
-            **points_style.as_kwargs(),
-        )
-
-        # Add frame range as metadata to the layer
-        # This would be the frame index after transforming to
-        # napari tracks array
-        self.points_layer.metadata = {
-            "max_frame_idx": max(self.data[:, 1]),
-        }
-
-        logger.info("Added tracked dataset as a napari Points layer.")
-
-    def _add_tracks_layer(self):
-        """Add the tracked data to the viewer as a Tracks layer."""
-        # Factorize the color property (required for tracks layer)
-        codes, _ = pd.factorize(self.properties[self.color_property])
-        color_property_factorized = self.color_property + "_factorized"
-        self.properties[color_property_factorized] = codes
-
-        # Define style for tracks layer
-        tracks_style = TracksStyle(
-            name=f"tracks: {self.file_name}",
-            tail_length=int(max(self.data[:, 1])),
-            # Set the tail length to the number of frames in the data.
-            # If the value is over 300, it sets the maximum
-            # tail_length in the slider to the value passed.
-            # It also affects the head_length slider.
-        )
-
-        # Set color by property
-        tracks_style.set_color_by(property=color_property_factorized)
-
-        # Add data as a tracks layer
-        self.tracks_layer = self.viewer.add_tracks(
-            self.data[self.bool_not_nan, :],
-            properties=self.properties.iloc[self.bool_not_nan, :],
-            **tracks_style.as_kwargs(),
-        )
-
-        # Set display checkboxes
-        self.tracks_layer.display_tail = True
-        self.tracks_layer.display_graph = False
-
-        logger.info("Added tracked dataset as a napari Tracks layer.")
 
     def _check_frame_slider_range(self):
         """Check the frame slider range and update it if necessary.
@@ -451,7 +244,112 @@
                 RangeTuple(start=0.0, stop=max_frame_idx, step=1.0),
             ) + self.viewer.dims.range[1:]
 
->>>>>>> 521abb02
+    def _set_frame_slider_position(self):
+        """Set the dimension slider to match the number of frames.
+
+        The maximum value of the slider is set to the number of frames
+        in the dataset. The slider position is also set to the first frame
+        so that the first view is not cluttered with tracks.
+        """
+        # Set slider to first frame so that first view is not cluttered
+        # with tracks
+        default_current_step = self.viewer.dims.current_step
+        self.viewer.dims.current_step = (0,) + default_current_step[2:]
+
+    def _add_points_layer(self):
+        """Add the tracked data to the viewer as a Points layer."""
+        # Define style for points layer
+        points_style = PointsStyle(name=f"data: {self.file_name}")
+
+        # Set markers' text
+        text_prop = "individual"
+        if (
+            "keypoint" in self.properties
+            and len(self.properties["keypoint"].unique()) > 1
+        ):
+            text_prop = "keypoint"
+        points_style.set_text_by(property=text_prop)
+
+        # Set color of markers and text by color property
+        points_style.set_color_by(
+            property=self.color_property,
+            properties_df=self.properties,
+        )
+
+        # Add data as a points layer
+        self.points_layer = self.viewer.add_points(
+            self.data[self.bool_not_nan, 1:],  # (track_id), frame_idx, y, x
+            properties=self.properties.iloc[self.bool_not_nan, :],
+            **points_style.as_kwargs(),
+        )
+
+        # Add metadata to the layer
+        self.points_layer.metadata = {"max_frame_idx": max(self.data[:, 1])}
+
+        # Set up callback for this layer to show 5 previous points
+        # for a given frame position
+        # Should this go here?
+        self.viewer.dims.events.current_step.connect(
+            self._prior_points_callback()
+        )
+
+        logger.info("Added tracked dataset as a napari Points layer.")
+
+    def _add_tracks_layer(self):
+        """Add the tracked data to the viewer as a Tracks layer."""
+        # Factorize the color property (required for tracks layer)
+        codes, _ = pd.factorize(self.properties[self.color_property])
+        color_property_factorized = self.color_property + "_factorized"
+        self.properties[color_property_factorized] = codes
+
+        # Define style for tracks layer
+        tracks_style = TracksStyle(
+            name=f"tracks: {self.file_name}",
+            tail_length=int(self.expected_frame_range[1]),
+            # Set the tail length to the number of frames.
+            # If the value is over 300, it sets the maximum
+            # tail_length in the slider to the value passed.
+            # It also affects the head_length slider.
+        )
+
+        # Set color by property
+        tracks_style.set_color_by(property=color_property_factorized)
+
+        # Add data as a tracks layer
+        self.tracks_layer = self.viewer.add_tracks(
+            self.data[self.bool_not_nan, :],
+            properties=self.properties.iloc[self.bool_not_nan, :],
+            **tracks_style.as_kwargs(),
+        )
+        logger.info("Added tracked dataset as a napari Tracks layer.")
+
+    def _prior_points_callback(self):
+        """Return callback for showing N markers before current frame.
+
+        The event is triggered when the user changes the frame in the
+        dimension slider.
+        """
+
+        def callback_func(event):
+            # TODO: Should be called for all layers, not just the last one!
+
+            # Select points that are 5 frames before the current frame
+            # Note: self.points_layer is the last loaded layer
+            slc_prior_frames = np.logical_and(
+                self.properties.loc[self.bool_not_nan, "frame_idx"]
+                > event.value[0] - 5,
+                self.properties.loc[self.bool_not_nan, "frame_idx"]
+                <= event.value[0],
+            )
+
+            # Set frame of all selected points to current frame
+            self.points_layer.data[slc_prior_frames, 0] = event.value[0]
+
+            # Force a refresh of the points layer
+            self.points_layer.refresh()
+
+        return callback_func
+
     @staticmethod
     def _enable_layer_tooltips():
         """Toggle on tooltip visibility for napari layers.

"""Dataclasses containing layer styles for napari."""

from dataclasses import dataclass, field

import numpy as np
import pandas as pd
from napari.utils.colormaps import ensure_colormap

DEFAULT_COLORMAP = "turbo"


@dataclass
class LayerStyle:
    """Base class for napari layer styles."""

    name: str
    visible: bool = True
    blending: str = "translucent"

    def as_kwargs(self) -> dict:
        """Return the style properties as a dictionary of kwargs."""
        return self.__dict__


@dataclass
class PointsStyle(LayerStyle):
    """Style properties for a napari Points layer."""

    symbol: str = "disc"
    size: int = 10
    border_width: int = 0
    face_color: str | None = None
    face_color_cycle: list[tuple] | None = None
    face_colormap: str = DEFAULT_COLORMAP
    text: dict = field(
        default_factory=lambda: {
            "visible": False,
            "anchor": "lower_left",
            # it actually displays the text in the lower
            # _right_ corner of the marker
            "translation": 5,  # pixels
        }
    )

    def set_color_by(
        self,
        property: str,
        properties_df: pd.DataFrame,
        cmap: str | None = None,
    ) -> None:
        """Color markers and text by a column in the properties DataFrame.

        Parameters
        ----------
        property : str
            The column name in the properties DataFrame to color by.
        properties_df : pd.DataFrame
            The properties DataFrame containing the data to color by.
            It should contain the column specified in `property`.
        cmap : str, optional
            The name of the colormap to use, otherwise use the face_colormap.

        """
        # Set points and text to be colored by selected property
        self.face_color = property
        if "color" in self.text:
            self.text["color"].update({"feature": property})
        else:
            self.text["color"] = {"feature": property}

        # Get color cycle
        if cmap is None:
            cmap = self.face_colormap
        n_colors = len(properties_df[property].unique())
        color_cycle = _sample_colormap(n_colors, cmap)

        # Set color cycle for points and text
        self.face_color_cycle = color_cycle
        self.text["color"].update({"colormap": color_cycle})

    def set_text_by(self, property: str) -> None:
        """Set the text property for the points layer.

        Parameters
        ----------
        property : str
            The column name in the properties DataFrame to use for text.

        """
        self.text["string"] = property


@dataclass
class TracksStyle(LayerStyle):
    """Style properties for a napari Tracks layer."""

    blending: str = "opaque"
    colormap: str = DEFAULT_COLORMAP
    color_by: str | None = "track_id"
    head_length: int = 0  # frames
    tail_length: int = 30  # frames
    tail_width: int = 2

    def set_color_by(self, property: str, cmap: str | None = None) -> None:
        """Color tracks by a column in the properties DataFrame.

        Parameters
        ----------
        property : str
            The column name in the properties DataFrame to color by.

        cmap : str, optional
            The name of the colormap to use. If not specified,
            DEFAULT_COLORMAP is used.

        """
        self.color_by = property
<<<<<<< HEAD
=======

        # Overwrite colormap if specified
>>>>>>> 521abb02
        if cmap is not None:
            self.colormap = cmap


def _sample_colormap(n: int, cmap_name: str) -> list[tuple]:
    """Sample n equally-spaced colors from a napari colormap.

    This includes the endpoints of the colormap.
    """
    cmap = ensure_colormap(cmap_name)
    samples = np.linspace(0, len(cmap.colors) - 1, n).astype(int)
    return [tuple(cmap.colors[i]) for i in samples]<|MERGE_RESOLUTION|>--- conflicted
+++ resolved
@@ -115,11 +115,8 @@
 
         """
         self.color_by = property
-<<<<<<< HEAD
-=======
 
         # Overwrite colormap if specified
->>>>>>> 521abb02
         if cmap is not None:
             self.colormap = cmap
 

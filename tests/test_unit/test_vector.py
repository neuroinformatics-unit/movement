--- conflicted
+++ resolved
@@ -1,3 +1,5 @@
+from contextlib import nullcontext as does_not_raise
+
 import numpy as np
 import pytest
 import xarray as xr
@@ -210,26 +212,22 @@
         sum(np.isnan(position_array_pol.sel(space_pol="phi")))
         == n_expected_nans_per_coord
     )
-<<<<<<< HEAD
-
-
-@pytest.mark.parametrize(
-    "invalid_position_array",
-    [
-        "trajectory_cart_with_missing_space_dim",
-        "trajectory_cart_with_missing_space_coord",
-    ],
-)
-def test_cart2pol_invalid_array(invalid_position_array, request):
-    """Test Cartesian to polar coordinates with invalid input."""
-    with pytest.raises(ValueError) as excinfo:
-        vector.cart2pol(request.getfixturevalue(invalid_position_array))
-
-    assert (
-        "Input data must contain ['x', 'y'] in the 'space' coordinates."
-        in str(excinfo.value)
-    )
-=======
+
+    @pytest.mark.parametrize(
+        "ds, expected_exception",
+        [
+            ("cart_pol_dataset", does_not_raise()),
+            ("cart_pol_dataset_with_nan", does_not_raise()),
+            (
+                "cart_pol_dataset_missing_pol_dim",
+                pytest.raises(ValueError),
+            ),
+            (
+                "cart_pol_dataset_missing_pol_coords",
+                pytest.raises(ValueError),
+            ),
+        ],
+    )
     def test_pol2cart(self, ds, expected_exception, request):
         """Test polar to Cartesian coordinates with known values."""
         ds = request.getfixturevalue(ds)
@@ -302,5 +300,4 @@
             expected_unit_pol = ds.pol.copy()
             expected_unit_pol.loc[{"space_pol": "rho"}] = 1
             expected_unit_pol = expected_unit_pol.where(~expected_nan_idxs)
-            xr.testing.assert_allclose(unit_pol, expected_unit_pol)
->>>>>>> abeaff10
+            xr.testing.assert_allclose(unit_pol, expected_unit_pol)
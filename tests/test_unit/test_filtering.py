--- conflicted
+++ resolved
@@ -22,7 +22,140 @@
     list_valid_datasets_without_nans + list_valid_datasets_with_nans
 )
 
-<<<<<<< HEAD
+
+@pytest.mark.parametrize(
+    "valid_dataset_with_nan",
+    list_valid_datasets_with_nans,
+)
+@pytest.mark.parametrize(
+    "max_gap, expected_n_nans_in_position", [(None, 0), (0, 3), (1, 2), (2, 0)]
+)
+def test_interpolate_over_time_on_position(
+    valid_dataset_with_nan,
+    max_gap,
+    expected_n_nans_in_position,
+    helpers,
+    request,
+):
+    """Test that the number of NaNs decreases after linearly interpolating
+    over time and that the resulting number of NaNs is as expected
+    for different values of ``max_gap``.
+    """
+    valid_dataset_in_frames = request.getfixturevalue(valid_dataset_with_nan)
+
+    # Get position array with time unit in frames & seconds
+    # assuming 10 fps = 0.1 s per frame
+    valid_dataset_in_seconds = valid_dataset_in_frames.copy()
+    valid_dataset_in_seconds.coords["time"] = (
+        valid_dataset_in_seconds.coords["time"] * 0.1
+    )
+    position = {
+        "frames": valid_dataset_in_frames.position,
+        "seconds": valid_dataset_in_seconds.position,
+    }
+
+    # Count number of NaNs before and after interpolating position
+    n_nans_before = helpers.count_nans(position["frames"])
+    n_nans_after_per_time_unit = {}
+    for time_unit in ["frames", "seconds"]:
+        # interpolate
+        position_interp = interpolate_over_time(
+            position[time_unit], method="linear", max_gap=max_gap
+        )
+        # count nans
+        n_nans_after_per_time_unit[time_unit] = helpers.count_nans(
+            position_interp
+        )
+
+    # The number of NaNs should be the same for both datasets
+    # as max_gap is based on number of missing observations (NaNs)
+    assert (
+        n_nans_after_per_time_unit["frames"]
+        == n_nans_after_per_time_unit["seconds"]
+    )
+
+    # The number of NaNs should decrease after interpolation
+    n_nans_after = n_nans_after_per_time_unit["frames"]
+    if max_gap == 0:
+        assert n_nans_after == n_nans_before
+    else:
+        assert n_nans_after < n_nans_before
+
+    # The number of NaNs after interpolating should be as expected
+    assert n_nans_after == (
+        valid_dataset_in_frames.dims["space"]
+        * valid_dataset_in_frames.dims.get("keypoints", 1)
+        # in bboxes dataset there is no keypoints dimension
+        * expected_n_nans_in_position
+    )
+
+
+@pytest.mark.parametrize(
+    "valid_dataset_no_nans, n_low_confidence_kpts",
+    [
+        ("valid_poses_dataset", 20),
+        ("valid_bboxes_dataset", 5),
+    ],
+)
+def test_filter_by_confidence_on_position(
+    valid_dataset_no_nans, n_low_confidence_kpts, helpers, request
+):
+    """Test that points below the default 0.6 confidence threshold
+    are converted to NaN.
+    """
+    # Filter position by confidence
+    valid_input_dataset = request.getfixturevalue(valid_dataset_no_nans)
+    position_filtered = filter_by_confidence(
+        valid_input_dataset.position,
+        confidence=valid_input_dataset.confidence,
+        threshold=0.6,
+    )
+
+    # Count number of NaNs in the full array
+    n_nans = helpers.count_nans(position_filtered)
+
+    # expected number of nans for poses:
+    # 5 timepoints * 2 individuals * 2 keypoints
+    # Note: we count the number of nans in the array, so we multiply
+    # the number of low confidence keypoints by the number of
+    # space dimensions
+    assert isinstance(position_filtered, xr.DataArray)
+    assert n_nans == valid_input_dataset.dims["space"] * n_low_confidence_kpts
+
+
+@pytest.mark.parametrize(
+    "valid_dataset",
+    list_all_valid_datasets,
+)
+@pytest.mark.parametrize(
+    ("filter_func, filter_kwargs"),
+    [
+        (median_filter, {"window": 2}),
+        (median_filter, {"window": 4}),
+        (savgol_filter, {"window": 2, "polyorder": 1}),
+        (savgol_filter, {"window": 4, "polyorder": 2}),
+    ],
+)
+def test_filter_on_position(
+    filter_func, filter_kwargs, valid_dataset, request
+):
+    """Test that applying a filter to the position data returns
+    a different xr.DataArray than the input position data.
+    """
+    # Filter position
+    valid_input_dataset = request.getfixturevalue(valid_dataset)
+    position_filtered = filter_func(
+        valid_input_dataset.position, **filter_kwargs
+    )
+
+    del position_filtered.attrs["log"]
+
+    # filtered array is an xr.DataArray
+    assert isinstance(position_filtered, xr.DataArray)
+
+    # filtered data should not be equal to the original data
+    assert not position_filtered.equals(valid_input_dataset.position)
+
 
 # Expected number of nans in the position array per individual,
 # for each dataset
@@ -38,190 +171,6 @@
     # individual with index 0 has 7 frames with nans in position after
     # filtering individual with index 0 has no nans after filtering
 }
-=======
->>>>>>> abeaff10
-
-
-@pytest.mark.parametrize(
-    "valid_dataset_with_nan",
-    list_valid_datasets_with_nans,
-)
-@pytest.mark.parametrize(
-<<<<<<< HEAD
-=======
-    "valid_dataset_with_nan",
-    list_valid_datasets_with_nans,
-)
-@pytest.mark.parametrize(
->>>>>>> abeaff10
-    "max_gap, expected_n_nans_in_position", [(None, 0), (0, 3), (1, 2), (2, 0)]
-)
-def test_interpolate_over_time_on_position(
-    valid_dataset_with_nan,
-    max_gap,
-    expected_n_nans_in_position,
-    helpers,
-    request,
-):
-    """Test that the number of NaNs decreases after linearly interpolating
-    over time and that the resulting number of NaNs is as expected
-    for different values of ``max_gap``.
-    """
-<<<<<<< HEAD
-    valid_dataset = request.getfixturevalue(valid_dataset_with_nan)
-
-    # Get position array with time unit in frames & seconds
-    # assuming 10 fps = 0.1 s per frame
-    position = {
-        "frames": valid_dataset.position,
-        "seconds": valid_dataset.position * 0.1,
-=======
-    valid_dataset_in_frames = request.getfixturevalue(valid_dataset_with_nan)
-
-    # Get position array with time unit in frames & seconds
-    # assuming 10 fps = 0.1 s per frame
-    valid_dataset_in_seconds = valid_dataset_in_frames.copy()
-    valid_dataset_in_seconds.coords["time"] = (
-        valid_dataset_in_seconds.coords["time"] * 0.1
-    )
-    position = {
-        "frames": valid_dataset_in_frames.position,
-        "seconds": valid_dataset_in_seconds.position,
->>>>>>> abeaff10
-    }
-
-    # Count number of NaNs before and after interpolating position
-    n_nans_before = helpers.count_nans(position["frames"])
-    n_nans_after_per_time_unit = {}
-    for time_unit in ["frames", "seconds"]:
-        # interpolate
-        position_interp = interpolate_over_time(
-            position[time_unit], method="linear", max_gap=max_gap
-        )
-        # count nans
-        n_nans_after_per_time_unit[time_unit] = helpers.count_nans(
-            position_interp
-        )
-
-    # The number of NaNs should be the same for both datasets
-    # as max_gap is based on number of missing observations (NaNs)
-    assert (
-        n_nans_after_per_time_unit["frames"]
-        == n_nans_after_per_time_unit["seconds"]
-    )
-
-    # The number of NaNs should decrease after interpolation
-    n_nans_after = n_nans_after_per_time_unit["frames"]
-    if max_gap == 0:
-        assert n_nans_after == n_nans_before
-    else:
-        assert n_nans_after < n_nans_before
-
-    # The number of NaNs after interpolating should be as expected
-    assert n_nans_after == (
-<<<<<<< HEAD
-        valid_dataset.dims["space"]
-        * valid_dataset.dims.get("keypoints", 1)
-=======
-        valid_dataset_in_frames.dims["space"]
-        * valid_dataset_in_frames.dims.get("keypoints", 1)
->>>>>>> abeaff10
-        # in bboxes dataset there is no keypoints dimension
-        * expected_n_nans_in_position
-    )
-
-
-@pytest.mark.parametrize(
-    "valid_dataset_no_nans, n_low_confidence_kpts",
-    [
-        ("valid_poses_dataset", 20),
-        ("valid_bboxes_dataset", 5),
-    ],
-)
-def test_filter_by_confidence_on_position(
-    valid_dataset_no_nans, n_low_confidence_kpts, helpers, request
-):
-    """Test that points below the default 0.6 confidence threshold
-    are converted to NaN.
-    """
-    # Filter position by confidence
-    valid_input_dataset = request.getfixturevalue(valid_dataset_no_nans)
-    position_filtered = filter_by_confidence(
-        valid_input_dataset.position,
-        confidence=valid_input_dataset.confidence,
-        threshold=0.6,
-    )
-
-    # Count number of NaNs in the full array
-    n_nans = helpers.count_nans(position_filtered)
-
-    # expected number of nans for poses:
-    # 5 timepoints * 2 individuals * 2 keypoints
-    # Note: we count the number of nans in the array, so we multiply
-    # the number of low confidence keypoints by the number of
-    # space dimensions
-    assert isinstance(position_filtered, xr.DataArray)
-    assert n_nans == valid_input_dataset.dims["space"] * n_low_confidence_kpts
-
-
-@pytest.mark.parametrize(
-    "valid_dataset",
-    list_all_valid_datasets,
-)
-@pytest.mark.parametrize(
-    ("filter_func, filter_kwargs"),
-    [
-        (median_filter, {"window": 2}),
-        (median_filter, {"window": 4}),
-        (savgol_filter, {"window": 2, "polyorder": 1}),
-        (savgol_filter, {"window": 4, "polyorder": 2}),
-    ],
-)
-def test_filter_on_position(
-    filter_func, filter_kwargs, valid_dataset, request
-):
-<<<<<<< HEAD
-    """Test that applying the median filter to the position data returns
-=======
-    """Test that applying a filter to the position data returns
->>>>>>> abeaff10
-    a different xr.DataArray than the input position data.
-    """
-    # Filter position
-    valid_input_dataset = request.getfixturevalue(valid_dataset)
-    position_filtered = filter_func(
-        valid_input_dataset.position, **filter_kwargs
-    )
-
-    del position_filtered.attrs["log"]
-
-    # filtered array is an xr.DataArray
-    assert isinstance(position_filtered, xr.DataArray)
-<<<<<<< HEAD
-
-    # filtered data should not be equal to the original data
-    assert not position_filtered.equals(valid_input_dataset.position)
-=======
-
-    # filtered data should not be equal to the original data
-    assert not position_filtered.equals(valid_input_dataset.position)
-
-
-# Expected number of nans in the position array per individual,
-# for each dataset
-expected_n_nans_in_position_per_indiv = {
-    "valid_poses_dataset": {0: 0, 1: 0},
-    # filtering should not introduce nans if input has no nans
-    "valid_bboxes_dataset": {0: 0, 1: 0},
-    # filtering should not introduce nans if input has no nans
-    "valid_poses_dataset_with_nan": {0: 7, 1: 0},
-    # individual with index 0 has 7 frames with nans in position after
-    # filtering individual with index 1 has no nans after filtering
-    "valid_bboxes_dataset_with_nan": {0: 7, 1: 0},
-    # individual with index 0 has 7 frames with nans in position after
-    # filtering individual with index 0 has no nans after filtering
-}
->>>>>>> abeaff10
 
 
 @pytest.mark.parametrize(
@@ -243,13 +192,8 @@
     helpers,
     request,
 ):
-<<<<<<< HEAD
-    """Test NaN behaviour of the median filter. The median filter
-    should propagate NaNs within the windows of the filter.
-=======
     """Test NaN behaviour of the selected filter. The median and SG filters
     should set all values to NaN if one element of the sliding window is NaN.
->>>>>>> abeaff10
     """
 
     def _assert_n_nans_in_position_per_individual(

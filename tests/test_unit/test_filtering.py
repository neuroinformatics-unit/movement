from contextlib import nullcontext as does_not_raise

import pytest
import xarray as xr

from movement.filtering import (
    filter_by_confidence,
    interpolate_over_time,
    rolling_filter,
    savgol_filter,
)

# Dataset fixtures
list_valid_datasets_without_nans = [
    "valid_poses_dataset",
    "valid_bboxes_dataset",
]
list_valid_datasets_with_nans = [
    f"{dataset}_with_nan" for dataset in list_valid_datasets_without_nans
]
list_all_valid_datasets = (
    list_valid_datasets_without_nans + list_valid_datasets_with_nans
)


@pytest.mark.parametrize(
    "valid_dataset",
    list_all_valid_datasets,
)
class TestFilteringValidDataset:
    """Test rolling and savgol filtering on
    valid datasets with/without NaNs.
    """

    @pytest.mark.parametrize(
        ("filter_func, filter_kwargs"),
        [
<<<<<<< HEAD
            (rolling_filter, {"window": 3, "statistic": "mean"}),
            (rolling_filter, {"window": 3, "statistic": "median"}),
            (rolling_filter, {"window": 3, "statistic": "max"}),
            (rolling_filter, {"window": 3, "statistic": "min"}),
=======
            (median_filter, {"window": 3, "print_report": True}),
>>>>>>> 85091a79
            (savgol_filter, {"window": 3, "polyorder": 2}),
        ],
    )
    def test_filter_with_nans_on_position(
        self, filter_func, filter_kwargs, valid_dataset, helpers, request
    ):
        """Test NaN behaviour of the rolling and SG filters.
        Both filters should set all values to NaN if one element of the
        sliding window is NaN.
        """
        # Expected number of nans in the position array per individual
        expected_nans_in_filtered_position_per_indiv = {
            "valid_poses_dataset": [0, 0],  # no nans in input
            "valid_bboxes_dataset": [0, 0],  # no nans in input
            "valid_poses_dataset_with_nan": [38, 0],
            "valid_bboxes_dataset_with_nan": [14, 0],
        }
        # Filter position
        valid_input_dataset = request.getfixturevalue(valid_dataset)
        position_filtered = filter_func(
            valid_input_dataset.position, **filter_kwargs
        )
        # Compute n nans in position after filtering per individual
        n_nans_after_filtering_per_indiv = [
            helpers.count_nans(position_filtered.isel(individuals=i))
            for i in range(valid_input_dataset.sizes["individuals"])
        ]
        # Check number of nans per indiv is as expected
        assert (
            n_nans_after_filtering_per_indiv
            == expected_nans_in_filtered_position_per_indiv[valid_dataset]
        )

    @pytest.mark.parametrize(
        "override_kwargs, expected_exception",
        [
            ({"mode": "nearest", "print_report": True}, does_not_raise()),
            ({"axis": 1}, pytest.raises(ValueError)),
            ({"mode": "nearest", "axis": 1}, pytest.raises(ValueError)),
        ],
    )
    def test_savgol_filter_kwargs_override(
        self, valid_dataset, override_kwargs, expected_exception, request
    ):
        """Test that overriding keyword arguments in the
        Savitzky-Golay filter works, except for the ``axis`` argument,
        which should raise a ValueError.
        """
        with expected_exception:
            savgol_filter(
                request.getfixturevalue(valid_dataset).position,
                window=3,
                **override_kwargs,
            )

    @pytest.mark.parametrize(
        "statistic, expected_exception",
        [
            ("mean", does_not_raise()),
            ("median", does_not_raise()),
            ("max", does_not_raise()),
            ("min", does_not_raise()),
            ("invalid", pytest.raises(ValueError, match="Invalid statistic")),
        ],
    )
    def test_rolling_filter_statistic(
        self, valid_dataset, statistic, expected_exception, request
    ):
        """Test that the rolling filter works with different statistics."""
        with expected_exception:
            rolling_filter(
                request.getfixturevalue(valid_dataset).position,
                window=3,
                statistic=statistic,
            )


@pytest.mark.parametrize(
    "valid_dataset_with_nan",
    list_valid_datasets_with_nans,
)
class TestFilteringValidDatasetWithNaNs:
    """Test filtering functions on datasets with NaNs."""

    @pytest.mark.parametrize(
        "max_gap, expected_n_nans_in_position",
        [(None, [22, 0]), (0, [28, 6]), (1, [26, 4]), (2, [22, 0])],
        # expected total n nans: [poses, bboxes]
    )
    def test_interpolate_over_time_on_position(
        self,
        valid_dataset_with_nan,
        max_gap,
        expected_n_nans_in_position,
        helpers,
        request,
    ):
        """Test that the number of NaNs decreases after linearly interpolating
        over time and that the resulting number of NaNs is as expected
        for different values of ``max_gap``.
        """
        valid_dataset_in_frames = request.getfixturevalue(
            valid_dataset_with_nan
        )
        # Get position array with time unit in frames & seconds
        # assuming 10 fps = 0.1 s per frame
        valid_dataset_in_seconds = valid_dataset_in_frames.copy()
        valid_dataset_in_seconds.coords["time"] = (
            valid_dataset_in_seconds.coords["time"] * 0.1
        )
        position = {
            "frames": valid_dataset_in_frames.position,
            "seconds": valid_dataset_in_seconds.position,
        }
        # Count number of NaNs
        n_nans_after_per_time_unit = {}
        for time_unit in ["frames", "seconds"]:
            # interpolate
            position_interp = interpolate_over_time(
                position[time_unit],
                method="linear",
                max_gap=max_gap,
                print_report=True,
            )
            # count nans
            n_nans_after_per_time_unit[time_unit] = helpers.count_nans(
                position_interp
            )
        # The number of NaNs should be the same for both datasets
        # as max_gap is based on number of missing observations (NaNs)
        assert (
            n_nans_after_per_time_unit["frames"]
            == n_nans_after_per_time_unit["seconds"]
        )
        # The number of NaNs after interpolating should be as expected
        n_nans_after = n_nans_after_per_time_unit["frames"]
        dataset_index = list_valid_datasets_with_nans.index(
            valid_dataset_with_nan
        )
        assert n_nans_after == expected_n_nans_in_position[dataset_index]

    @pytest.mark.parametrize(
        "window",
        [3, 5, 6, 10],  # input data has 10 frames
    )
    @pytest.mark.parametrize("filter_func", [rolling_filter, savgol_filter])
    def test_filter_with_nans_on_position_varying_window(
        self, valid_dataset_with_nan, window, filter_func, helpers, request
    ):
        """Test that the number of NaNs in the filtered position data
        increases at most by the filter's window length minus one
        multiplied by the number of consecutive NaNs in the input data.
        """
        # Prepare kwargs per filter
        kwargs = {"window": window}
        if filter_func == savgol_filter:
            kwargs["polyorder"] = 2
        # Filter position
        valid_input_dataset = request.getfixturevalue(valid_dataset_with_nan)
        position_filtered = filter_func(
            valid_input_dataset.position,
            **kwargs,
        )
        # Count number of NaNs in the input and filtered position data
        n_total_nans_initial = helpers.count_nans(valid_input_dataset.position)
        n_consecutive_nans_initial = helpers.count_consecutive_nans(
            valid_input_dataset.position
        )
        n_total_nans_filtered = helpers.count_nans(position_filtered)
        max_nans_increase = (window - 1) * n_consecutive_nans_initial
        # Check that filtering does not reduce number of nans
        assert n_total_nans_filtered >= n_total_nans_initial
        # Check that the increase in nans is below the expected threshold
        assert (
            n_total_nans_filtered - n_total_nans_initial <= max_nans_increase
        )


@pytest.mark.parametrize(
    "valid_dataset_no_nans",
    list_valid_datasets_without_nans,
)
def test_filter_by_confidence_on_position(
    valid_dataset_no_nans, helpers, request
):
    """Test that points below the default 0.6 confidence threshold
    are converted to NaN.
    """
    # Filter position by confidence
    valid_input_dataset = request.getfixturevalue(valid_dataset_no_nans)
    position_filtered = filter_by_confidence(
        valid_input_dataset.position,
        confidence=valid_input_dataset.confidence,
        threshold=0.6,
        print_report=True,
    )
    # Count number of NaNs in the full array
    n_nans = helpers.count_nans(position_filtered)
    # expected number of nans for poses:
    # 5 timepoints * 2 individuals * 2 keypoints
    # Note: we count the number of nans in the array, so we multiply
    # the number of low confidence keypoints by the number of
    # space dimensions
    n_low_confidence_kpts = 5
    assert isinstance(position_filtered, xr.DataArray)
    assert n_nans == valid_input_dataset.sizes["space"] * n_low_confidence_kpts<|MERGE_RESOLUTION|>--- conflicted
+++ resolved
@@ -35,15 +35,10 @@
     @pytest.mark.parametrize(
         ("filter_func, filter_kwargs"),
         [
-<<<<<<< HEAD
             (rolling_filter, {"window": 3, "statistic": "mean"}),
             (rolling_filter, {"window": 3, "statistic": "median"}),
             (rolling_filter, {"window": 3, "statistic": "max"}),
             (rolling_filter, {"window": 3, "statistic": "min"}),
-=======
-            (median_filter, {"window": 3, "print_report": True}),
->>>>>>> 85091a79
-            (savgol_filter, {"window": 3, "polyorder": 2}),
         ],
     )
     def test_filter_with_nans_on_position(

from contextlib import nullcontext as does_not_raise

import pytest
import xarray as xr


@pytest.mark.parametrize(
    "valid_dataset", ("valid_poses_dataset", "valid_bboxes_dataset")
)
def test_compute_kinematics_with_valid_dataset(
    valid_dataset, kinematic_property, request
):
    """Test that computing a kinematic property of a valid
    poses or bounding boxes dataset via accessor methods returns
    an instance of xr.DataArray.
    """
    valid_input_dataset = request.getfixturevalue(valid_dataset)

    result = getattr(
        valid_input_dataset.move, f"compute_{kinematic_property}"
    )()
    assert isinstance(result, xr.DataArray)


@pytest.mark.parametrize(
    "invalid_dataset",
    (
        "not_a_dataset",
        "empty_dataset",
        "missing_var_poses_dataset",
        "missing_var_bboxes_dataset",
        "missing_dim_poses_dataset",
        "missing_dim_bboxes_dataset",
    ),
)
def test_compute_kinematics_with_invalid_dataset(
    invalid_dataset, kinematic_property, request
):
    """Test that computing a kinematic property of an invalid
    poses or bounding boxes dataset via accessor methods raises
    the appropriate error.
    """
    invalid_dataset = request.getfixturevalue(invalid_dataset)
    expected_exception = (
        RuntimeError
        if isinstance(invalid_dataset, xr.Dataset)
        else AttributeError
    )
    with pytest.raises(expected_exception):
        getattr(invalid_dataset.move, f"compute_{kinematic_property}")()


@pytest.mark.parametrize(
    "method", ["compute_invalid_property", "do_something"]
)
@pytest.mark.parametrize(
    "valid_dataset", ("valid_poses_dataset", "valid_bboxes_dataset")
)
def test_invalid_move_method_call(valid_dataset, method, request):
    """Test that invalid accessor method calls raise an AttributeError."""
    valid_input_dataset = request.getfixturevalue(valid_dataset)
    with pytest.raises(AttributeError):
<<<<<<< HEAD
        getattr(valid_input_dataset.move, method)()
=======
        getattr(valid_input_dataset.move, method)()


@pytest.mark.parametrize(
    "input_dataset, expected_exception, expected_patterns",
    (
        (
            "valid_poses_dataset",
            does_not_raise(),
            [],
        ),
        (
            "valid_bboxes_dataset",
            does_not_raise(),
            [],
        ),
        (
            "valid_bboxes_dataset_in_seconds",
            does_not_raise(),
            [],
        ),
        (
            "missing_dim_poses_dataset",
            pytest.raises(ValueError),
            ["Missing required dimensions:", "['time']"],
        ),
        (
            "missing_dim_bboxes_dataset",
            pytest.raises(ValueError),
            ["Missing required dimensions:", "['time']"],
        ),
        (
            "missing_two_dims_bboxes_dataset",
            pytest.raises(ValueError),
            ["Missing required dimensions:", "['space', 'time']"],
        ),
        (
            "missing_var_poses_dataset",
            pytest.raises(ValueError),
            ["Missing required data variables:", "['position']"],
        ),
        (
            "missing_var_bboxes_dataset",
            pytest.raises(ValueError),
            ["Missing required data variables:", "['position']"],
        ),
        (
            "missing_two_vars_bboxes_dataset",
            pytest.raises(ValueError),
            ["Missing required data variables:", "['position', 'shape']"],
        ),
    ),
)
def test_move_validate(
    input_dataset, expected_exception, expected_patterns, request
):
    """Test the validate method returns the expected message."""
    input_dataset = request.getfixturevalue(input_dataset)

    with expected_exception as excinfo:
        input_dataset.move.validate()

    if expected_patterns:
        error_message = str(excinfo.value)
        assert input_dataset.ds_type in error_message
        assert all([pattern in error_message for pattern in expected_patterns])
>>>>>>> 8c45183d
<|MERGE_RESOLUTION|>--- conflicted
+++ resolved
@@ -60,9 +60,6 @@
     """Test that invalid accessor method calls raise an AttributeError."""
     valid_input_dataset = request.getfixturevalue(valid_dataset)
     with pytest.raises(AttributeError):
-<<<<<<< HEAD
-        getattr(valid_input_dataset.move, method)()
-=======
         getattr(valid_input_dataset.move, method)()
 
 
@@ -128,5 +125,4 @@
     if expected_patterns:
         error_message = str(excinfo.value)
         assert input_dataset.ds_type in error_message
-        assert all([pattern in error_message for pattern in expected_patterns])
->>>>>>> 8c45183d
+        assert all([pattern in error_message for pattern in expected_patterns])
"""Unit tests for the LayerStyle and PointsStyle classes."""

import pandas as pd
import pytest

from movement.napari.layer_styles import (
    DEFAULT_COLORMAP,
    LayerStyle,
    PointsStyle,
    TracksStyle,
    _sample_colormap,
)


@pytest.fixture
def sample_properties():
    """Fixture that provides a sample "properties" DataFrame."""
    data = {"category": ["A", "B", "A", "C", "B"], "value": [1, 2, 3, 4, 5]}
    return pd.DataFrame(data)


@pytest.fixture
def sample_layer_style():
    """Fixture that provides a sample LayerStyle or subclass instance."""

    def _sample_layer_style(layer_class):
        return layer_class(name="Layer1")

    return _sample_layer_style


@pytest.fixture
def default_style_attributes():
    """Fixture that provides expected attributes for LayerStyle and subclasses.

    It holds the default values we expect after initialisation.
    """
    return {
        # Shared attributes for LayerStyle and all its subclasses
        LayerStyle: {
            "name": "Layer1",  # as given in sample_layer_style
            "visible": True,
            "blending": "translucent",
        },
        # Additional attributes for PointsStyle
        PointsStyle: {
            "symbol": "disc",
            "size": 10,
            "border_width": 0,
            "face_color": None,
            "face_color_cycle": None,
            "face_colormap": DEFAULT_COLORMAP,
            "text": {
                "visible": False,
                "anchor": "lower_left",
                "translation": 5,
            },
        },
        # Additional attributes for TracksStyle
        TracksStyle: {
            "blending": "opaque",
            "colormap": DEFAULT_COLORMAP,
            "color_by": "track_id",
            "head_length": 0,
            "tail_length": 30,
            "tail_width": 2,
        },
    }


@pytest.mark.parametrize(
    "layer_class",
    [LayerStyle, PointsStyle, TracksStyle],
)
def test_layer_style_initialization(
    sample_layer_style, layer_class, default_style_attributes
):
    """Test that LayerStyle and subclasses initialize with default values."""
    style = sample_layer_style(layer_class)

    # Expected attributes of base LayerStyle, shared by all subclasses
    expected_attrs = default_style_attributes[LayerStyle].copy()

    # Additional attributes, specific to subclasses of LayerStyle
    if layer_class != LayerStyle:
        expected_attrs.update(default_style_attributes[layer_class])

    # Check that all attributes are set correctly
    for attr, expected_value in expected_attrs.items():
        actual_value = getattr(style, attr)
        if isinstance(expected_value, pd.DataFrame):
            assert actual_value.equals(expected_value)
        else:
            assert actual_value == expected_value


def test_layer_style_as_kwargs(sample_layer_style, default_style_attributes):
    """Test that the as_kwargs method returns the correct dictionary."""
    style = sample_layer_style(LayerStyle).as_kwargs()
    expected_attrs = default_style_attributes[LayerStyle]
    assert style == expected_attrs


@pytest.mark.parametrize(
    "property, expected_n_colors",
    [
        ("category", 3),
        ("value", 5),
    ],
)
@pytest.mark.parametrize(
    "points_style_text_dict",
    [
        "default",
        "with_color_key",
    ],
)
def test_points_style_set_color_by(
    sample_layer_style,
    sample_properties,
    points_style_text_dict,
<<<<<<< HEAD
    prop,
=======
    property,
>>>>>>> 521abb02
    expected_n_colors,
):
    """Test that set_color_by updates the color and color cycle of
    the point markers and the text.
    """
    # Create a points style object with predefined properties
    points_style = sample_layer_style(PointsStyle)

    # Add a color key to the text dictionary if required
    if points_style_text_dict == "with_color_key":
        points_style.text = {"color": {"fallback": "white"}}

    # Color markers and text by the property "prop"
    points_style.set_color_by(
<<<<<<< HEAD
        property=prop,
=======
        property=property,
>>>>>>> 521abb02
        properties_df=sample_properties,
    )

    # Check that the markers and the text color follow "prop"
    assert points_style.face_color == property
    assert "color" in points_style.text
    assert points_style.text["color"]["feature"] == property

    # Check the color cycle
    color_cycle = _sample_colormap(
<<<<<<< HEAD
        len(sample_properties[prop].unique()),
=======
        len(sample_properties[property].unique()),
>>>>>>> 521abb02
        cmap_name=DEFAULT_COLORMAP,
    )
    assert points_style.face_color_cycle == color_cycle
    assert points_style.text["color"]["colormap"] == color_cycle

    # Check number of colors is as expected
    assert len(points_style.face_color_cycle) == expected_n_colors
    assert len(points_style.text["color"]["colormap"]) == expected_n_colors

    # Check that all colors are tuples of length 4 (RGBA)
    assert all(
        isinstance(c, tuple) and len(c) == 4
        for c in points_style.face_color_cycle
    )


@pytest.mark.parametrize(
    "property",
    [
        "category",
        "value",
    ],
)
def test_points_style_set_text_by(
    property, sample_layer_style, default_style_attributes
):
    """Test that set_text_by updates the text property of the points layer."""
    # Create a points style object with predefined properties
    points_style = sample_layer_style(PointsStyle)

    # Get the default attributes
    default_points_style = default_style_attributes[PointsStyle]

    # Check there is no text set
    assert (
        "string" not in points_style.text
        or points_style.text["string"] != property
    )

    # Set text by the property "category"
    points_style.set_text_by(property=property)

    # Check that the text properties are as expected
    assert points_style.text["string"] == property
    assert all(
        points_style.text[attr] == default_points_style["text"][attr]
        for attr in default_points_style["text"]
    )


@pytest.mark.parametrize(
    "set_color_by_kwargs",
    [
        {"property": "category", "cmap": None},
        {"property": "category", "cmap": "viridis"},
        {"property": "value", "cmap": None},
        {"property": "value", "cmap": "viridis"},
    ],
)
def test_tracks_style_color_by(
    set_color_by_kwargs, sample_layer_style, default_style_attributes
):
    """Test that set_color_by updates the color of the tracks layer."""
    # Create a tracks style object with predefined properties
    tracks_style = sample_layer_style(TracksStyle)

    # Get the default attributes
    default_tracks_style = default_style_attributes[TracksStyle]

    # Check the default colormap and color_by properties
    assert tracks_style.colormap == default_tracks_style["colormap"]
    assert tracks_style.color_by == default_tracks_style["color_by"]

    # Set color by the property "category"
    tracks_style.set_color_by(**set_color_by_kwargs)

    # Check that the color_by property is set correctly
    assert tracks_style.color_by == set_color_by_kwargs["property"]

    # Check that the colormap is set correctly
    if set_color_by_kwargs["cmap"] is None:
        assert tracks_style.colormap == default_tracks_style["colormap"]
    else:
        assert tracks_style.colormap == set_color_by_kwargs["cmap"]<|MERGE_RESOLUTION|>--- conflicted
+++ resolved
@@ -119,11 +119,7 @@
     sample_layer_style,
     sample_properties,
     points_style_text_dict,
-<<<<<<< HEAD
-    prop,
-=======
     property,
->>>>>>> 521abb02
     expected_n_colors,
 ):
     """Test that set_color_by updates the color and color cycle of
@@ -138,11 +134,7 @@
 
     # Color markers and text by the property "prop"
     points_style.set_color_by(
-<<<<<<< HEAD
-        property=prop,
-=======
         property=property,
->>>>>>> 521abb02
         properties_df=sample_properties,
     )
 
@@ -153,11 +145,7 @@
 
     # Check the color cycle
     color_cycle = _sample_colormap(
-<<<<<<< HEAD
-        len(sample_properties[prop].unique()),
-=======
         len(sample_properties[property].unique()),
->>>>>>> 521abb02
         cmap_name=DEFAULT_COLORMAP,
     )
     assert points_style.face_color_cycle == color_cycle

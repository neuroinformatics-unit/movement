--- conflicted
+++ resolved
@@ -258,17 +258,7 @@
 
 @pytest.mark.parametrize(
     "source_software",
-<<<<<<< HEAD
-    [
-        "SLEAP",
-        "DeepLabCut",
-        "LightningPose",
-        "Anipose",
-        "Unknown",
-    ],
-=======
     ["SLEAP", "DeepLabCut", "LightningPose", "Anipose", "Unknown"],
->>>>>>> ead27dc7
 )
 @pytest.mark.parametrize("fps", [None, 30, 60.0])
 def test_from_file_delegates_correctly(source_software, fps):

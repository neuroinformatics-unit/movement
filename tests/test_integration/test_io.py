--- conflicted
+++ resolved
@@ -23,23 +23,9 @@
     def test_save_and_load_dlc_file(self, dlc_output_file, valid_pose_dataset):
         """Test that saving pose tracks to DLC .h5 and .csv files and then
         loading them back in returns the same Dataset."""
-<<<<<<< HEAD
         save_poses.to_dlc_file(
-            valid_pose_dataset, tmp_path / file_name, split_individuals=False
+            valid_pose_dataset, dlc_output_file, split_individuals=False
         )
-        ds = load_poses.from_dlc_file(tmp_path / file_name)
-        xr.testing.assert_allclose(ds, valid_pose_dataset)
-
-    @pytest.mark.parametrize("dlc_file", ["dlc.h5", "dlc.csv"])
-    def test_load_from_sleap_save_to_dlc(self, sleap_file, dlc_file, tmp_path):
-        """Test that loading pose tracks from SLEAP and saving to a DLC-style
-        dataframe works"""
-        ds = load_poses.from_sleap_file(sleap_file)
-        save_poses.to_dlc_file(
-            ds, tmp_path / dlc_file, split_individuals="auto"
-        )
-=======
-        save_poses.to_dlc_file(valid_pose_dataset, dlc_output_file)
         ds = load_poses.from_dlc_file(dlc_output_file)
         xr.testing.assert_allclose(ds, valid_pose_dataset)
 
@@ -48,7 +34,8 @@
         when converted to DLC .h5 and .csv files and re-loaded return
         the same Datasets."""
         sleap_ds = load_poses.from_sleap_file(sleap_file)
-        save_poses.to_dlc_file(sleap_ds, dlc_output_file)
+        save_poses.to_dlc_file(
+            sleap_ds, dlc_output_file, split_individuals=False
+        )
         dlc_ds = load_poses.from_dlc_file(dlc_output_file)
-        xr.testing.assert_allclose(sleap_ds, dlc_ds)
->>>>>>> 3b61db6d
+        xr.testing.assert_allclose(sleap_ds, dlc_ds)
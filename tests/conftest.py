--- conflicted
+++ resolved
@@ -240,13 +240,6 @@
 # uniform linear motion
 @pytest.fixture
 def valid_bboxes_arrays():
-<<<<<<< HEAD
-    """Return a dictionary of valid non-zero arrays for a
-    ValidBboxesDataset.
-
-    Contains realistic data for 10 frames, 2 individuals, in 2D
-    with 5 low confidence bounding boxes.
-=======
     """Return a dictionary of valid arrays for a
     ValidBboxesDataset representing a uniform linear motion.
 
@@ -258,7 +251,6 @@
     to 0.1:
     - Individual 0 at frames 2, 3, 4
     - Individual 1 at frames 2, 3
->>>>>>> 644c1b16
     """
     # define the shape of the arrays
     n_frames, n_individuals, n_space = (10, 2, 2)
@@ -434,29 +426,6 @@
 
 @pytest.fixture
 def valid_poses_array_uniform_linear_motion():
-<<<<<<< HEAD
-    # define the shape of the arrays
-    n_frames, n_individuals, n_space = (10, 2, 2)
-    n_keypoints = 3
-    kpt_str2idx = {
-        "centroid": 0,
-        "left": 1,
-        "right": 2,
-    }
-
-    # define centroid trajectory in position array
-    # for each individual, the centroid moves along
-    # the x=+/-y line, starting from the origin.
-    # - if the index of the individual is even: along x = y line
-    # - if the index of the individual odd: along x = -y line
-    # They move one unit along x and y axes in each frame
-    position = np.empty((n_frames, n_individuals, n_keypoints, n_space))
-    for i in range(n_individuals):
-        position[:, i, kpt_str2idx["centroid"], 0] = np.arange(n_frames)
-        position[:, i, kpt_str2idx["centroid"], 1] = (-1) ** i * np.arange(
-            n_frames
-        )
-=======
     """Return a dictionary of valid arrays for a
     ValidPosesDataset representing a uniform linear motion.
 
@@ -483,48 +452,12 @@
     position[:, :, 0, 0] = frames[:, None]  # reshape to (n_frames, 1)
     position[:, 0, 0, 1] = frames
     position[:, 1, 0, 1] = -frames
->>>>>>> 644c1b16
 
     # define trajectory of left and right keypoints
     # for individual 0, at each timepoint:
     # - the left keypoint (index=1) is at x_centroid, y_centroid + 1
     # - the right keypoint (index=2) is at x_centroid + 1, y_centroid
     # for individual 1, at each timepoint:
-<<<<<<< HEAD
-    # - the left keypoint (index=1) is at x_centroid + 1, y_centroid
-    # - the right keypoint (index=2) is at x_centroid, y_centroid - 1
-    offset_in_xpos = {"x_offset": 1, "y_offset": 0}
-    offset_in_ypos = {"x_offset": 0, "y_offset": 1}
-
-    individual_to_side_kpt_offset = {
-        0: {
-            "left": offset_in_ypos,
-            "right": offset_in_xpos,
-        },
-        1: {
-            "left": offset_in_xpos,
-            "right": {k: -v for k, v in offset_in_ypos.items()},
-        },
-    }
-
-    # fill in left and right keypoints in position array
-    for i in individual_to_side_kpt_offset:
-        side_kpt_offset = individual_to_side_kpt_offset[i]
-        for kpt in kpt_str2idx:
-            if kpt != "centroid":
-                # x coord
-                position[:, i, kpt_str2idx[kpt], 0] = (
-                    position[:, i, 0, 0] + side_kpt_offset[kpt]["x_offset"]
-                )
-                # y coord
-                position[:, i, kpt_str2idx[kpt], 1] = (
-                    position[:, i, 0, 1] + side_kpt_offset[kpt]["y_offset"]
-                )
-
-    # build an array of confidence values, all 0.9
-    confidence = np.full((n_frames, n_individuals, n_keypoints), 0.9)
-
-=======
     # - the left keypoint (index=1) is at x_centroid - 1, y_centroid
     # - the right keypoint (index=2) is at x_centroid, y_centroid + 1
     offsets = [
@@ -542,7 +475,6 @@
 
     # build an array of confidence values, all 0.9
     confidence = np.full((n_frames, n_individuals, n_keypoints), 0.9)
->>>>>>> 644c1b16
     # set 5 low-confidence values
     # - set 3 confidence values for individual id_0's centroid to 0.1
     # - set 2 confidence values for individual id_1's centroid to 0.1
@@ -550,45 +482,20 @@
     confidence[idx_start : idx_start + 3, 0, 0] = 0.1
     confidence[idx_start : idx_start + 2, 1, 0] = 0.1
 
-<<<<<<< HEAD
-    # ensure list of kpt names is sorted by index before returning
-    # to match arrays
-    kpt_str2idx_sorted = dict(
-        sorted(
-            kpt_str2idx.items(),
-            key=lambda item: item[1],
-        )
-    )
-
-    return {
-        "position": position,
-        "confidence": confidence,
-        "keypoint_names": list(kpt_str2idx_sorted.keys()),
-    }
-=======
     return {"position": position, "confidence": confidence}
->>>>>>> 644c1b16
 
 
 @pytest.fixture
 def valid_poses_dataset_uniform_linear_motion(
     valid_poses_array_uniform_linear_motion,
 ):
-<<<<<<< HEAD
-    """Return a valid poses dataset for a uniform linear motion."""
-=======
     """Return a valid poses dataset for two individuals moving in uniform
     linear motion, with 5 frames with low confidence values and time in frames.
     """
->>>>>>> 644c1b16
     dim_names = MovementDataset.dim_names["poses"]
 
     position_array = valid_poses_array_uniform_linear_motion["position"]
     confidence_array = valid_poses_array_uniform_linear_motion["confidence"]
-<<<<<<< HEAD
-    keypoint_names = valid_poses_array_uniform_linear_motion["keypoint_names"]
-=======
->>>>>>> 644c1b16
 
     n_frames, n_individuals, _, _ = position_array.shape
 
@@ -600,11 +507,7 @@
         coords={
             dim_names[0]: np.arange(n_frames),
             dim_names[1]: [f"id_{i}" for i in range(1, n_individuals + 1)],
-<<<<<<< HEAD
-            dim_names[2]: keypoint_names,
-=======
             dim_names[2]: ["centroid", "left", "right"],
->>>>>>> 644c1b16
             dim_names[3]: ["x", "y"],
         },
         attrs={

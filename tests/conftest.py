"""Fixtures and configurations applied to the entire test suite."""

import logging
import os
from pathlib import Path
from unittest.mock import mock_open, patch

import h5py
import numpy as np
import pandas as pd
import pytest
import xarray as xr

from movement import MovementDataset
from movement.sample_data import fetch_dataset_paths, list_datasets
from movement.utils.logging import configure_logging


def pytest_configure():
    """Perform initial configuration for pytest.
    Fetches pose data file paths as a dictionary for tests.
    """
    pytest.DATA_PATHS = {}
    for file_name in list_datasets():
        paths_dict = fetch_dataset_paths(file_name)
        data_path = paths_dict.get("poses") or paths_dict.get("bboxes")
        pytest.DATA_PATHS[file_name] = data_path


@pytest.fixture(autouse=True)
def setup_logging(tmp_path):
    """Set up logging for the test module.
    Redirects all logging to a temporary directory.
    """
    configure_logging(
        log_level=logging.DEBUG,
        logger_name="movement",
        log_directory=(tmp_path / ".movement"),
    )


# --------- File validator fixtures ---------------------------------
@pytest.fixture
def unreadable_file(tmp_path):
    """Return a dictionary containing the file path and
    expected permission for an unreadable .h5 file.
    """
    file_path = tmp_path / "unreadable.h5"
    file_mock = mock_open()
    file_mock.return_value.read.side_effect = PermissionError
    with (
        patch("builtins.open", side_effect=file_mock),
        patch.object(Path, "exists", return_value=True),
    ):
        yield {
            "file_path": file_path,
            "expected_permission": "r",
        }


@pytest.fixture
def unwriteable_file(tmp_path):
    """Return a dictionary containing the file path and
    expected permission for an unwriteable .h5 file.
    """
    unwriteable_dir = tmp_path / "no_write"
    unwriteable_dir.mkdir()
    original_access = os.access

    def mock_access(path, mode):
        if path == unwriteable_dir and mode == os.W_OK:
            return False
        # Ensure that the original access function is called
        # for all other cases
        return original_access(path, mode)

    with patch("os.access", side_effect=mock_access):
        file_path = unwriteable_dir / "unwriteable.h5"
        yield {
            "file_path": file_path,
            "expected_permission": "w",
        }


@pytest.fixture
def wrong_ext_file(tmp_path):
    """Return a dictionary containing the file path,
    expected permission, and expected suffix for a file
    with an incorrect extension.
    """
    file_path = tmp_path / "wrong_extension.txt"
    with open(file_path, "w") as f:
        f.write("")
    return {
        "file_path": file_path,
        "expected_permission": "r",
        "expected_suffix": ["h5", "csv"],
    }


@pytest.fixture
def nonexistent_file(tmp_path):
    """Return a dictionary containing the file path and
    expected permission for a nonexistent file.
    """
    file_path = tmp_path / "nonexistent.h5"
    return {
        "file_path": file_path,
        "expected_permission": "r",
    }


@pytest.fixture
def directory(tmp_path):
    """Return a dictionary containing the file path and
    expected permission for a directory.
    """
    file_path = tmp_path / "directory"
    file_path.mkdir()
    return {
        "file_path": file_path,
        "expected_permission": "r",
    }


@pytest.fixture
def h5_file_no_dataframe(tmp_path):
    """Return a dictionary containing the file path and
    expected datasets for a .h5 file with no dataframe.
    """
    file_path = tmp_path / "no_dataframe.h5"
    with h5py.File(file_path, "w") as f:
        f.create_dataset("data_in_list", data=[1, 2, 3])
    return {
        "file_path": file_path,
        "expected_datasets": ["dataframe"],
    }


@pytest.fixture
def fake_h5_file(tmp_path):
    """Return a dictionary containing the file path,
    expected exception, and expected datasets for
    a file with .h5 extension that is not in HDF5 format.
    """
    file_path = tmp_path / "fake.h5"
    with open(file_path, "w") as f:
        f.write("")
    return {
        "file_path": file_path,
        "expected_datasets": ["dataframe"],
        "expected_permission": "w",
    }


@pytest.fixture
def invalid_single_individual_csv_file(tmp_path):
    """Return the file path for a fake single-individual .csv file."""
    file_path = tmp_path / "fake_single_individual.csv"
    with open(file_path, "w") as f:
        f.write("scorer,columns\nsome,columns\ncoords,columns\n")
        f.write("1,2")
    return file_path


@pytest.fixture
def invalid_multi_individual_csv_file(tmp_path):
    """Return the file path for a fake multi-individual .csv file."""
    file_path = tmp_path / "fake_multi_individual.csv"
    with open(file_path, "w") as f:
        f.write(
            "scorer,columns\nindividuals,columns\nbodyparts,columns\nsome,columns\n"
        )
        f.write("1,2")
    return file_path


@pytest.fixture
def new_file_wrong_ext(tmp_path):
    """Return the file path for a new file with the wrong extension."""
    return tmp_path / "new_file_wrong_ext.txt"


@pytest.fixture
def new_h5_file(tmp_path):
    """Return the file path for a new .h5 file."""
    return tmp_path / "new_file.h5"


@pytest.fixture
def new_csv_file(tmp_path):
    """Return the file path for a new .csv file."""
    return tmp_path / "new_file.csv"


@pytest.fixture
def dlc_style_df():
    """Return a valid DLC-style DataFrame."""
    return pd.read_hdf(pytest.DATA_PATHS.get("DLC_single-wasp.predictions.h5"))


@pytest.fixture(
    params=[
        "SLEAP_single-mouse_EPM.analysis.h5",
        "SLEAP_single-mouse_EPM.predictions.slp",
        "SLEAP_three-mice_Aeon_proofread.analysis.h5",
        "SLEAP_three-mice_Aeon_proofread.predictions.slp",
        "SLEAP_three-mice_Aeon_mixed-labels.analysis.h5",
        "SLEAP_three-mice_Aeon_mixed-labels.predictions.slp",
    ]
)
def sleap_file(request):
    """Return the file path for a SLEAP .h5 or .slp file."""
    return pytest.DATA_PATHS.get(request.param)


# ------------ Dataset validator fixtures ---------------------------------


@pytest.fixture
def valid_bboxes_arrays_all_zeros():  # used for validators
    """Return a dictionary of valid zero arrays (in terms of shape) for a
    ValidBboxesDataset.
    """
    # define the shape of the arrays
    n_frames, n_individuals, n_space = (10, 2, 2)

    # build a valid array for position or shape will all zeros
    valid_bbox_array_all_zeros = np.zeros((n_frames, n_individuals, n_space))

    # return as a dict
    return {
        "position": valid_bbox_array_all_zeros,
        "shape": valid_bbox_array_all_zeros,
        "individual_names": ["id_" + str(id) for id in range(n_individuals)],
    }


# --------------------- Bboxes dataset fixtures ----------------------------
@pytest.fixture
def valid_bboxes_array():  # used for filtering
    """Return a dictionary of valid non-zero arrays for a
    ValidBboxesDataset.
    """
    # define the shape of the arrays
    n_frames, n_individuals, n_space = (10, 2, 2)

    # build a valid array for position
    # make bbox with id_i move along x=((-1)**(i))*y line from the origin
    # if i is even: along x = y line
    # if i is odd: along x = -y line
    # moving one unit along each axis in each frame
    position = np.empty((n_frames, n_individuals, n_space))
    for i in range(n_individuals):
        position[:, i, 0] = np.arange(n_frames)
        position[:, i, 1] = (-1) ** i * np.arange(n_frames)

    # build a valid array for constant bbox shape (60, 40)
    constant_shape = (60, 40)  # width, height in pixels
    shape = np.tile(constant_shape, (n_frames, n_individuals, 1))

    # build an array of confidence values, all 0.9
    confidence = np.full((n_frames, n_individuals), 0.9)

    # set 5 low-confidence values
    # - set 3 confidence values for bbox id_0 to 0.1
    # - set 2 confidence values for bbox id_1 to 0.1
    idx_start = 2
    confidence[idx_start : idx_start + 3, 0] = 0.1
    confidence[idx_start : idx_start + 2, 1] = 0.1

    return {
        "position": position,
        "shape": shape,
        "confidence": confidence,
        "individual_names": ["id_" + str(id) for id in range(n_individuals)],
    }


@pytest.fixture
def valid_bboxes_dataset(
    valid_bboxes_array,
):  # ---- with low confidence values!
    """Return a valid bboxes' tracks dataset."""
    dim_names = tuple(a for a in MovementDataset.dim_names if a != "keypoints")

    position_array = valid_bboxes_array["position"]
    shape_array = valid_bboxes_array["shape"]
    confidence_array = valid_bboxes_array["confidence"]

    n_frames, n_individuals, _ = position_array.shape

    return xr.Dataset(
        data_vars={
            "position": xr.DataArray(position_array, dims=dim_names),
            "shape": xr.DataArray(shape_array, dims=dim_names),
            "confidence": xr.DataArray(confidence_array, dims=dim_names[:-1]),
        },
        # Ignoring type error because `time_coords`
        # (which is a function of `data.frame_array`)
        # cannot be None after
        # ValidBboxesDataset.__attrs_post_init__()   # type: ignore
        coords={
            dim_names[0]: np.arange(n_frames),
            dim_names[1]: [f"id_{id}" for id in range(n_individuals)],
            dim_names[2]: ["x", "y"],
        },
        attrs={
            "fps": None,
            "time_unit": "frames",
            "source_software": "test",
            "source_file": "test_bboxes.csv",
            "ds_type": "bboxes",
        },
    )


@pytest.fixture
def valid_bboxes_dataset_with_nan(valid_bboxes_dataset):  # in position
    """Return a valid bboxes dataset with NaN values."""
    # Set 3 NaN values in the position array for id_0
    valid_bboxes_dataset.position.loc[
        {"individuals": "id_0", "time": [3, 7, 8]}
    ] = np.nan
    return valid_bboxes_dataset


#  --------------------- Poses dataset fixtures ----------------------------


@pytest.fixture
def valid_bboxes_array():
    """Return a dictionary of valid non-zero arrays for a
    ValidBboxesDataset.

    Contains realistic data for 10 frames, 2 individuals, in 2D
    with 5 low confidence bounding boxes.
    """
    # define the shape of the arrays
    n_frames, n_individuals, n_space = (10, 2, 2)

    # build a valid array for position
    # make bbox with id_i move along x=((-1)**(i))*y line from the origin
    # if i is even: along x = y line
    # if i is odd: along x = -y line
    # moving one unit along each axis in each frame
    position = np.empty((n_frames, n_individuals, n_space))
    for i in range(n_individuals):
        position[:, i, 0] = np.arange(n_frames)
        position[:, i, 1] = (-1) ** i * np.arange(n_frames)

    # build a valid array for constant bbox shape (60, 40)
    constant_shape = (60, 40)  # width, height in pixels
    shape = np.tile(constant_shape, (n_frames, n_individuals, 1))

    # build an array of confidence values, all 0.9
    confidence = np.full((n_frames, n_individuals), 0.9)

    # set 5 low-confidence values
    # - set 3 confidence values for bbox id_0 to 0.1
    # - set 2 confidence values for bbox id_1 to 0.1
    idx_start = 2
    confidence[idx_start : idx_start + 3, 0] = 0.1
    confidence[idx_start : idx_start + 2, 1] = 0.1

    return {
        "position": position,
        "shape": shape,
        "confidence": confidence,
        "individual_names": ["id_" + str(id) for id in range(n_individuals)],
    }


@pytest.fixture
def valid_bboxes_dataset(
    valid_bboxes_array,
):
    """Return a valid bboxes dataset with low confidence values and
    time in frames.
    """
    dim_names = MovementDataset.dim_names["bboxes"]

    position_array = valid_bboxes_array["position"]
    shape_array = valid_bboxes_array["shape"]
    confidence_array = valid_bboxes_array["confidence"]

    n_frames, n_individuals, _ = position_array.shape

    return xr.Dataset(
        data_vars={
            "position": xr.DataArray(position_array, dims=dim_names),
            "shape": xr.DataArray(shape_array, dims=dim_names),
            "confidence": xr.DataArray(confidence_array, dims=dim_names[:-1]),
        },
        coords={
            dim_names[0]: np.arange(n_frames),
            dim_names[1]: [f"id_{id}" for id in range(n_individuals)],
            dim_names[2]: ["x", "y"],
        },
        attrs={
            "fps": None,
            "time_unit": "frames",
            "source_software": "test",
            "source_file": "test_bboxes.csv",
            "ds_type": "bboxes",
        },
    )


@pytest.fixture
def valid_bboxes_dataset_in_seconds(valid_bboxes_dataset):
    """Return a valid bboxes dataset with time in seconds.

    The origin of time is assumed to be time = frame 0 = 0 seconds.
    """
    fps = 60
    valid_bboxes_dataset["time"] = valid_bboxes_dataset.time / fps
    valid_bboxes_dataset.attrs["time_unit"] = "seconds"
    valid_bboxes_dataset.attrs["fps"] = fps
    return valid_bboxes_dataset


@pytest.fixture
def valid_bboxes_dataset_with_nan(valid_bboxes_dataset):
    """Return a valid bboxes dataset with NaN values in the position array."""
    # Set 3 NaN values in the position array for id_0
    valid_bboxes_dataset.position.loc[
        {"individuals": "id_0", "time": [3, 7, 8]}
    ] = np.nan
    return valid_bboxes_dataset


@pytest.fixture
def valid_position_array():
    """Return a function that generates different kinds
    of a valid position array.
    """

    def _valid_position_array(array_type):
        """Return a valid position array."""
        # Unless specified, default is a multi_individual_array with
        # 10 frames, 2 individuals, and 2 keypoints.
        n_frames = 10
        n_individuals = 2
        n_keypoints = 2
        base = np.arange(n_frames, dtype=float)[
            :, np.newaxis, np.newaxis, np.newaxis
        ]
        if array_type == "single_keypoint_array":
            n_keypoints = 1
        elif array_type == "single_individual_array":
            n_individuals = 1
        x_points = np.repeat(base * base, n_individuals * n_keypoints)
        y_points = np.repeat(base * 4, n_individuals * n_keypoints)
        position_array = np.ravel(np.column_stack((x_points, y_points)))
        return position_array.reshape(n_frames, n_individuals, n_keypoints, 2)

    return _valid_position_array


@pytest.fixture
def valid_poses_dataset(valid_position_array, request):
    """Return a valid pose tracks dataset."""
    dim_names = MovementDataset.dim_names["poses"]
    # create a multi_individual_array by default unless overridden via param
    try:
        array_format = request.param
    except AttributeError:
        array_format = "multi_individual_array"
    position_array = valid_position_array(array_format)
    n_frames, n_individuals, n_keypoints = position_array.shape[:3]
    return xr.Dataset(
        data_vars={
            "position": xr.DataArray(position_array, dims=dim_names),
            "confidence": xr.DataArray(
                np.repeat(
                    np.linspace(0.1, 1.0, n_frames),
                    n_individuals * n_keypoints,
                ).reshape(position_array.shape[:-1]),
                dims=dim_names[:-1],
            ),
        },
        coords={
            "time": np.arange(n_frames),
            "individuals": [f"ind{i}" for i in range(1, n_individuals + 1)],
            "keypoints": [f"key{i}" for i in range(1, n_keypoints + 1)],
            "space": ["x", "y"],
        },
        attrs={
            "fps": None,
            "time_unit": "frames",
            "source_software": "SLEAP",
            "source_file": "test.h5",
            "ds_type": "poses",
        },
    )


@pytest.fixture
def valid_poses_dataset_with_nan(valid_poses_dataset):
    """Return a valid pose tracks dataset with NaN values."""
    valid_poses_dataset.position.loc[
        {"individuals": "ind1", "time": [3, 7, 8]}
    ] = np.nan
    return valid_poses_dataset


# -------------------- Invalid datasets fixtures ------------------------------
def rename_time_dimension_in_ds(valid_dataset):
    invalid_dataset = valid_dataset.rename({"time": "tame"})
    return invalid_dataset


def drop_position_var_in_ds(valid_dataset):
    invalid_dataset = valid_dataset.drop_vars("position")
    return invalid_dataset


@pytest.fixture
def not_a_dataset():
    """Return data that is not a pose tracks dataset."""
    return [1, 2, 3]


@pytest.fixture
def empty_dataset():
    """Return an empty pose tracks dataset."""
    return xr.Dataset()


@pytest.fixture
def missing_var_poses_dataset(valid_poses_dataset):
<<<<<<< HEAD
    """Return a pose tracks dataset missing an expected variable."""
    return drop_position_var_in_ds(valid_poses_dataset)
=======
    """Return a poses dataset missing position variable."""
    return valid_poses_dataset.drop_vars("position")
>>>>>>> 8c45183d


@pytest.fixture
def missing_var_bboxes_dataset(valid_bboxes_dataset):
<<<<<<< HEAD
    """Return a bboxes tracks dataset missing an expected variable."""
    return drop_position_var_in_ds(valid_bboxes_dataset)
=======
    """Return a bboxes dataset missing position variable."""
    return valid_bboxes_dataset.drop_vars("position")


@pytest.fixture
def missing_two_vars_bboxes_dataset(valid_bboxes_dataset):
    """Return a bboxes dataset missing position and shape variables."""
    return valid_bboxes_dataset.drop_vars(["position", "shape"])
>>>>>>> 8c45183d


@pytest.fixture
def missing_dim_poses_dataset(valid_poses_dataset):
<<<<<<< HEAD
    """Return a pose tracks dataset missing an expected dimension."""
    return rename_time_dimension_in_ds(valid_poses_dataset)
=======
    """Return a poses dataset missing the time dimension."""
    return valid_poses_dataset.rename({"time": "tame"})
>>>>>>> 8c45183d


@pytest.fixture
def missing_dim_bboxes_dataset(valid_bboxes_dataset):
<<<<<<< HEAD
    """Return a pose tracks dataset missing an expected dimension."""
    return rename_time_dimension_in_ds(valid_bboxes_dataset)


# --------------------------------------------------------------------------
=======
    """Return a bboxes dataset missing the time dimension."""
    return valid_bboxes_dataset.rename({"time": "tame"})


@pytest.fixture
def missing_two_dims_bboxes_dataset(valid_bboxes_dataset):
    """Return a bboxes dataset missing the time and space dimensions."""
    return valid_bboxes_dataset.rename({"time": "tame", "space": "spice"})
>>>>>>> 8c45183d


@pytest.fixture(params=["displacement", "velocity", "acceleration"])
def kinematic_property(request):
    """Return a kinematic property."""
    return request.param


# ---------------- VIA tracks CSV fixtures ----------------------------
@pytest.fixture
def via_tracks_csv_with_invalid_header(tmp_path):
    """Return the file path for a file with invalid header."""
    file_path = tmp_path / "invalid_via_tracks.csv"
    with open(file_path, "w") as f:
        f.write("filename,file_size,file_attributes\n")
        f.write("1,2,3")
    return file_path


@pytest.fixture
def via_tracks_csv_with_valid_header(tmp_path):
    file_path = tmp_path / "sample_via_tracks.csv"
    with open(file_path, "w") as f:
        f.write(
            "filename,"
            "file_size,"
            "file_attributes,"
            "region_count,"
            "region_id,"
            "region_shape_attributes,"
            "region_attributes"
        )
        f.write("\n")
    return file_path


@pytest.fixture
def frame_number_in_file_attribute_not_integer(
    via_tracks_csv_with_valid_header,
):
    """Return the file path for a VIA tracks .csv file with invalid frame
    number defined as file_attribute.
    """
    file_path = via_tracks_csv_with_valid_header
    with open(file_path, "a") as f:
        f.write(
            "04.09.2023-04-Right_RE_test_frame_A.png,"
            "26542080,"
            '"{""clip"":123, ""frame"":""FOO""}",'  # frame number is a string
            "1,"
            "0,"
            '"{""name"":""rect"",""x"":526.236,""y"":393.281,""width"":46,""height"":38}",'
            '"{""track"":""71""}"'
        )
    return file_path


@pytest.fixture
def frame_number_in_filename_wrong_pattern(
    via_tracks_csv_with_valid_header,
):
    """Return the file path for a VIA tracks .csv file with invalid frame
    number defined in the frame's filename.
    """
    file_path = via_tracks_csv_with_valid_header
    with open(file_path, "a") as f:
        f.write(
            "04.09.2023-04-Right_RE_test_frame_1.png,"  # frame not zero-padded
            "26542080,"
            '"{""clip"":123}",'
            "1,"
            "0,"
            '"{""name"":""rect"",""x"":526.236,""y"":393.281,""width"":46,""height"":38}",'
            '"{""track"":""71""}"'
        )
    return file_path


@pytest.fixture
def more_frame_numbers_than_filenames(
    via_tracks_csv_with_valid_header,
):
    """Return the file path for a VIA tracks .csv file with more
    frame numbers than filenames.
    """
    file_path = via_tracks_csv_with_valid_header
    with open(file_path, "a") as f:
        f.write(
            "04.09.2023-04-Right_RE_test.png,"
            "26542080,"
            '"{""clip"":123, ""frame"":24}",'
            "1,"
            "0,"
            '"{""name"":""rect"",""x"":526.236,""y"":393.281,""width"":46,""height"":38}",'
            '"{""track"":""71""}"'
        )
        f.write("\n")
        f.write(
            "04.09.2023-04-Right_RE_test.png,"  # same filename as previous row
            "26542080,"
            '"{""clip"":123, ""frame"":25}",'  # different frame number
            "1,"
            "0,"
            '"{""name"":""rect"",""x"":526.236,""y"":393.281,""width"":46,""height"":38}",'
            '"{""track"":""71""}"'
        )
    return file_path


@pytest.fixture
def less_frame_numbers_than_filenames(
    via_tracks_csv_with_valid_header,
):
    """Return the file path for a VIA tracks .csv file with with less
    frame numbers than filenames.
    """
    file_path = via_tracks_csv_with_valid_header
    with open(file_path, "a") as f:
        f.write(
            "04.09.2023-04-Right_RE_test_A.png,"
            "26542080,"
            '"{""clip"":123, ""frame"":24}",'
            "1,"
            "0,"
            '"{""name"":""rect"",""x"":526.236,""y"":393.281,""width"":46,""height"":38}",'
            '"{""track"":""71""}"'
        )
        f.write("\n")
        f.write(
            "04.09.2023-04-Right_RE_test_B.png,"  # different filename
            "26542080,"
            '"{""clip"":123, ""frame"":24}",'  # same frame as previous row
            "1,"
            "0,"
            '"{""name"":""rect"",""x"":526.236,""y"":393.281,""width"":46,""height"":38}",'
            '"{""track"":""71""}"'
        )
    return file_path


@pytest.fixture
def region_shape_attribute_not_rect(
    via_tracks_csv_with_valid_header,
):
    """Return the file path for a VIA tracks .csv file with invalid shape in
    region_shape_attributes.
    """
    file_path = via_tracks_csv_with_valid_header
    with open(file_path, "a") as f:
        f.write(
            "04.09.2023-04-Right_RE_test_frame_01.png,"
            "26542080,"
            '"{""clip"":123}",'
            "1,"
            "0,"
            '"{""name"":""circle"",""cx"":1049,""cy"":1006,""r"":125}",'
            '"{""track"":""71""}"'
        )  # annotation of circular shape
    return file_path


@pytest.fixture
def region_shape_attribute_missing_x(
    via_tracks_csv_with_valid_header,
):
    """Return the file path for a VIA tracks .csv file with missing `x` key in
    region_shape_attributes.
    """
    file_path = via_tracks_csv_with_valid_header
    with open(file_path, "a") as f:
        f.write(
            "04.09.2023-04-Right_RE_test_frame_01.png,"
            "26542080,"
            '"{""clip"":123}",'
            "1,"
            "0,"
            '"{""name"":""rect"",""y"":393.281,""width"":46,""height"":38}",'
            '"{""track"":""71""}"'
        )  # region_shape_attributes is missing ""x"" key
    return file_path


@pytest.fixture
def region_attribute_missing_track(
    via_tracks_csv_with_valid_header,
):
    """Return the file path for a VIA tracks .csv file with missing track
    attribute in region_attributes.
    """
    file_path = via_tracks_csv_with_valid_header
    with open(file_path, "a") as f:
        f.write(
            "04.09.2023-04-Right_RE_test_frame_01.png,"
            "26542080,"
            '"{""clip"":123}",'
            "1,"
            "0,"
            '"{""name"":""rect"",""x"":526.236,""y"":393.281,""width"":46,""height"":38}",'
            '"{""foo"":""71""}"'  # missing ""track""
        )
    return file_path


@pytest.fixture
def track_id_not_castable_as_int(
    via_tracks_csv_with_valid_header,
):
    """Return the file path for a VIA tracks .csv file with a track ID
    attribute not castable as an integer.
    """
    file_path = via_tracks_csv_with_valid_header
    with open(file_path, "a") as f:
        f.write(
            "04.09.2023-04-Right_RE_test_frame_01.png,"
            "26542080,"
            '"{""clip"":123}",'
            "1,"
            "0,"
            '"{""name"":""rect"",""x"":526.236,""y"":393.281,""width"":46,""height"":38}",'
            '"{""track"":""FOO""}"'  # ""track"" not castable as int
        )
    return file_path


@pytest.fixture
def track_ids_not_unique_per_frame(
    via_tracks_csv_with_valid_header,
):
    """Return the file path for a VIA tracks .csv file with a track ID
    that appears twice in the same frame.
    """
    file_path = via_tracks_csv_with_valid_header
    with open(file_path, "a") as f:
        f.write(
            "04.09.2023-04-Right_RE_test_frame_01.png,"
            "26542080,"
            '"{""clip"":123}",'
            "1,"
            "0,"
            '"{""name"":""rect"",""x"":526.236,""y"":393.281,""width"":46,""height"":38}",'
            '"{""track"":""71""}"'
        )
        f.write("\n")
        f.write(
            "04.09.2023-04-Right_RE_test_frame_01.png,"
            "26542080,"
            '"{""clip"":123}",'
            "1,"
            "0,"
            '"{""name"":""rect"",""x"":2567.627,""y"":466.888,""width"":40,""height"":37}",'
            '"{""track"":""71""}"'  # same track ID as the previous row
        )
    return file_path


class Helpers:
    """Generic helper methods for ``movement`` test modules."""

    @staticmethod
    def count_nans(da):
        """Count number of NaNs in a DataArray."""
        return da.isnull().sum().item()

    @staticmethod
    def count_consecutive_nans(da):
        """Count occurrences of consecutive NaNs in a DataArray."""
        return (da.isnull().astype(int).diff("time") == 1).sum().item()


@pytest.fixture
def helpers():
    """Return an instance of the ``Helpers`` class."""
    return Helpers<|MERGE_RESOLUTION|>--- conflicted
+++ resolved
@@ -530,21 +530,12 @@
 
 @pytest.fixture
 def missing_var_poses_dataset(valid_poses_dataset):
-<<<<<<< HEAD
-    """Return a pose tracks dataset missing an expected variable."""
-    return drop_position_var_in_ds(valid_poses_dataset)
-=======
     """Return a poses dataset missing position variable."""
     return valid_poses_dataset.drop_vars("position")
->>>>>>> 8c45183d
 
 
 @pytest.fixture
 def missing_var_bboxes_dataset(valid_bboxes_dataset):
-<<<<<<< HEAD
-    """Return a bboxes tracks dataset missing an expected variable."""
-    return drop_position_var_in_ds(valid_bboxes_dataset)
-=======
     """Return a bboxes dataset missing position variable."""
     return valid_bboxes_dataset.drop_vars("position")
 
@@ -553,29 +544,16 @@
 def missing_two_vars_bboxes_dataset(valid_bboxes_dataset):
     """Return a bboxes dataset missing position and shape variables."""
     return valid_bboxes_dataset.drop_vars(["position", "shape"])
->>>>>>> 8c45183d
 
 
 @pytest.fixture
 def missing_dim_poses_dataset(valid_poses_dataset):
-<<<<<<< HEAD
-    """Return a pose tracks dataset missing an expected dimension."""
-    return rename_time_dimension_in_ds(valid_poses_dataset)
-=======
     """Return a poses dataset missing the time dimension."""
     return valid_poses_dataset.rename({"time": "tame"})
->>>>>>> 8c45183d
 
 
 @pytest.fixture
 def missing_dim_bboxes_dataset(valid_bboxes_dataset):
-<<<<<<< HEAD
-    """Return a pose tracks dataset missing an expected dimension."""
-    return rename_time_dimension_in_ds(valid_bboxes_dataset)
-
-
-# --------------------------------------------------------------------------
-=======
     """Return a bboxes dataset missing the time dimension."""
     return valid_bboxes_dataset.rename({"time": "tame"})
 
@@ -584,7 +562,6 @@
 def missing_two_dims_bboxes_dataset(valid_bboxes_dataset):
     """Return a bboxes dataset missing the time and space dimensions."""
     return valid_bboxes_dataset.rename({"time": "tame", "space": "spice"})
->>>>>>> 8c45183d
 
 
 @pytest.fixture(params=["displacement", "velocity", "acceleration"])
